/*
 * Copyright (C) 2010 Mail.RU
 * Copyright (C) 2010 Yuriy Vostrikov
 *
 * Redistribution and use in source and binary forms, with or without
 * modification, are permitted provided that the following conditions
 * are met:
 * 1. Redistributions of source code must retain the above copyright
 *    notice, this list of conditions and the following disclaimer.
 * 2. Redistributions in binary form must reproduce the above copyright
 *    notice, this list of conditions and the following disclaimer in the
 *    documentation and/or other materials provided with the distribution.
 *
 * THIS SOFTWARE IS PROVIDED BY AUTHOR AND CONTRIBUTORS ``AS IS'' AND
 * ANY EXPRESS OR IMPLIED WARRANTIES, INCLUDING, BUT NOT LIMITED TO, THE
 * IMPLIED WARRANTIES OF MERCHANTABILITY AND FITNESS FOR A PARTICULAR PURPOSE
 * ARE DISCLAIMED.  IN NO EVENT SHALL AUTHOR OR CONTRIBUTORS BE LIABLE
 * FOR ANY DIRECT, INDIRECT, INCIDENTAL, SPECIAL, EXEMPLARY, OR CONSEQUENTIAL
 * DAMAGES (INCLUDING, BUT NOT LIMITED TO, PROCUREMENT OF SUBSTITUTE GOODS
 * OR SERVICES; LOSS OF USE, DATA, OR PROFITS; OR BUSINESS INTERRUPTION)
 * HOWEVER CAUSED AND ON ANY THEORY OF LIABILITY, WHETHER IN CONTRACT, STRICT
 * LIABILITY, OR TORT (INCLUDING NEGLIGENCE OR OTHERWISE) ARISING IN ANY WAY
 * OUT OF THE USE OF THIS SOFTWARE, EVEN IF ADVISED OF THE POSSIBILITY OF
 * SUCH DAMAGE.
 */

#include "palloc.h"
#include "third_party/valgrind/memcheck.h"
#include "config.h"
#include <stdint.h>
#include <stddef.h>
#include <stdbool.h>
#include <stdlib.h>
#include <string.h>
#include <stdio.h>
#include <sys/mman.h>

#include <stdlib.h>
#include <third_party/queue.h>
#include <tbuf.h>

#define PALLOC_POOL_NAME_MAXLEN 16

struct chunk {
	uint32_t magic;
	void *brk;
	size_t free;
	size_t size;

	struct chunk_class *class;
	SLIST_ENTRY(chunk) busy_link;
	SLIST_ENTRY(chunk) free_link;
};

SLIST_HEAD(chunk_list_head, chunk);

struct chunk_class {
	int i;
	u32 allocated_size;
	int chunks_count;
	struct chunk_list_head chunks;
	 TAILQ_ENTRY(chunk_class) link;
};

TAILQ_HEAD(class_tailq_head, chunk_class) classes;

struct palloc_pool {
	struct chunk_list_head chunks;
	 SLIST_ENTRY(palloc_pool) link;
	size_t allocated;
<<<<<<< HEAD
	char name[16];
=======
	char name[PALLOC_POOL_NAME_MAXLEN];
>>>>>>> 2f94c755
};

SLIST_HEAD(palloc_pool_head, palloc_pool) pools;

static int class_count;
const uint32_t chunk_magic = 0xbb84fcf6;
static const char poison_char = 'P';

struct palloc_pool *eter_pool;

#ifdef REDZONE
#define PALLOC_REDZONE 4
#endif
#ifndef PALLOC_REDZONE
#define PALLOC_REDZONE 0
#endif
#ifdef POISON
#define PALLOC_POISON
#endif

static size_t
palloc_greatest_size(void)
{
	return (1 << 22) - sizeof(struct chunk);
}


static struct chunk_class *
class_init(size_t size)
{
	struct chunk_class *class;

	class = malloc(sizeof(struct chunk_class));
	if (class == NULL)
		return NULL;

	class->i = class_count++;
	class->chunks_count = 0;
	class->allocated_size = size;
	SLIST_INIT(&class->chunks);
	TAILQ_INSERT_TAIL(&classes, class, link);

	return class;
}

int
palloc_init(void)
{
	struct chunk_class *class;

	class_count = 0;
	TAILQ_INIT(&classes);

	/*
	 * since chunks are allocated via mmap
	 * size must by multiply of 4096 minus sizeof(struct chunk)
	 * TODO: should we use sysconf(_SC_PAGESIZE)?
	 */

	for (size_t size = 4096 * 8; size <= 1 << 16; size *= 2) {
		if (class_init(size) == NULL)
			return 0;
	}

	if (class_init(palloc_greatest_size()) == NULL)
		return 0;

	if ((class = class_init(-1)) == NULL)
		return 0;

	TAILQ_NEXT(class, link) = NULL;

	eter_pool = palloc_create_pool("eter_pool");
	return 1;
}

static void
poison_chunk(struct chunk *chunk)
{
	(void)chunk;		/* arg used */
#ifdef PALLOC_POISON
	memset((void *)chunk + sizeof(struct chunk), poison_char, chunk->size);
	VALGRIND_MAKE_MEM_NOACCESS(chunk->data, chunk->size);
#endif
}

static struct chunk *
next_chunk_for(struct palloc_pool *restrict pool, size_t size)
{
	struct chunk *restrict chunk = SLIST_FIRST(&pool->chunks);
	struct chunk_class *restrict class;
	size_t chunk_size;

	if (chunk != NULL)
		class = chunk->class;
	else
		class = TAILQ_FIRST(&classes);

	if (class->allocated_size == -1)
		class = TAILQ_PREV(class, class_tailq_head, link);

	while (class != NULL && class->allocated_size < size + sizeof(struct chunk))
		class = TAILQ_NEXT(class, link);

	assert(class != NULL);

	chunk = SLIST_FIRST(&class->chunks);
	if (chunk != NULL) {
		SLIST_REMOVE_HEAD(&class->chunks, free_link);
		goto found;
	}

	if (size > palloc_greatest_size()) {
		chunk_size = size + sizeof(struct chunk);
		chunk = malloc(chunk_size);
		if (chunk == NULL)
			return NULL;
	} else {
		chunk_size = class->allocated_size;
		chunk = mmap(NULL, chunk_size,
			     PROT_READ | PROT_WRITE, MAP_PRIVATE | MAP_ANONYMOUS, -1, 0);
		if (chunk == MAP_FAILED)
			return NULL;
	}

	class->chunks_count++;
	chunk->magic = chunk_magic;
	chunk->size = chunk_size;
	chunk->free = chunk_size - sizeof(struct chunk);
	chunk->brk = (void *)chunk + sizeof(struct chunk);
	chunk->class = class;
      found:
	assert(chunk != NULL && chunk->magic == chunk_magic);
	SLIST_INSERT_HEAD(&pool->chunks, chunk, busy_link);

	poison_chunk(chunk);
	return chunk;
}

#ifndef NDEBUG
static const char *
poisoned(const char *b, size_t size)
{
	(void)b;
	(void)size;		/* arg used */
#ifdef PALLOC_POISON
	for (int i = 0; i < size; i++)
		if (unlikely(b[i] != poison_char))
			return b + i;
#endif
	return NULL;
}
#endif

static void * __attribute__((noinline))
palloc_slow_path(struct palloc_pool *restrict pool, size_t size)
{
	struct chunk *chunk;
	chunk = next_chunk_for(pool, size);
	if (chunk == NULL)
		abort();

	assert(chunk->free >= size);
	void *ptr = chunk->brk;
	chunk->brk += size;
	chunk->free -= size;
	return ptr;
}

void *__attribute((regparm(2)))
palloc(struct palloc_pool *restrict pool, size_t size)
{
	const size_t rz_size = size + PALLOC_REDZONE * 2;
	struct chunk *restrict chunk = SLIST_FIRST(&pool->chunks);
	void *ptr;

	pool->allocated += rz_size;

	if (likely(chunk != NULL && chunk->free >= rz_size)) {
		ptr = chunk->brk;
		chunk->brk += rz_size;
		chunk->free -= rz_size;
	} else
		ptr = palloc_slow_path(pool, rz_size);

	assert(poisoned(ptr + PALLOC_REDZONE, size) == NULL);
	VALGRIND_MEMPOOL_ALLOC(pool, ptr + PALLOC_REDZONE, size);

	return ptr + PALLOC_REDZONE;
}

void *__attribute__((regparm(2)))
p0alloc(struct palloc_pool *pool, size_t size)
{
	void *ptr;

	ptr = palloc(pool, size);
	memset(ptr, 0, size);
	return ptr;
}

void *
palloca(struct palloc_pool *pool, size_t size, size_t align)
{
	void *ptr;

	ptr = palloc(pool, size + align);
	return (void *)TYPEALIGN(align, (uintptr_t)ptr);
}

void
prelease(struct palloc_pool *pool)
{
	struct chunk *chunk, *next_chunk;

	for (chunk = SLIST_FIRST(&pool->chunks); chunk != NULL; chunk = next_chunk) {
		next_chunk = SLIST_NEXT(chunk, busy_link);
		if (chunk->size <= palloc_greatest_size()) {
			chunk->free = chunk->size - sizeof(struct chunk);
			chunk->brk = (void *)chunk + sizeof(struct chunk);
			SLIST_INSERT_HEAD(&chunk->class->chunks, chunk, free_link);
			poison_chunk(chunk);
		} else {
			free(chunk);
		}
	}

	SLIST_INIT(&pool->chunks);
	VALGRIND_MEMPOOL_TRIM(pool, NULL, 0);
	pool->allocated = 0;
}

void
prelease_after(struct palloc_pool *pool, size_t after)
{
	if (pool->allocated > after)
		prelease(pool);
}

struct palloc_pool *
palloc_create_pool(const char *name)
{
	struct palloc_pool *pool = malloc(sizeof(struct palloc_pool));
	assert(pool != NULL);
	memset(pool, 0, sizeof(*pool));
	palloc_set_name(pool, name);
	SLIST_INIT(&pool->chunks);
	SLIST_INSERT_HEAD(&pools, pool, link);
	VALGRIND_CREATE_MEMPOOL(pool, PALLOC_REDZONE, 0);
	return pool;
}

void
palloc_destroy_pool(struct palloc_pool *pool)
{
	SLIST_REMOVE(&pools, pool, palloc_pool, link);
	prelease(pool);
	VALGRIND_DESTROY_MEMPOOL(pool);
	free(pool);
}

void
palloc_free_unused(void)
{
	struct chunk_class *class;
	struct chunk *chunk, *next_chunk;

	TAILQ_FOREACH(class, &classes, link) {
		SLIST_FOREACH_SAFE(chunk, &class->chunks, free_link, next_chunk)
			munmap(chunk, class->allocated_size);
		SLIST_INIT(&class->chunks);
	}
}

void
palloc_stat(struct tbuf *buf)
{
	struct chunk_class *class;
	struct chunk *chunk;
	struct palloc_pool *pool;
	int chunks[class_count];

	tbuf_printf(buf, "palloc statistic:" CRLF);
	tbuf_printf(buf, "  classes:" CRLF);
	TAILQ_FOREACH(class, &classes, link) {
		int free_chunks = 0;
		SLIST_FOREACH(chunk, &class->chunks, free_link)
		    free_chunks++;

		tbuf_printf(buf,
			    "    - { size: %"PRIu32
			    ", free_chunks: %- 6i, busy_chunks: %- 6i }" CRLF, class->allocated_size,
			    free_chunks, class->chunks_count - free_chunks);
	}
	tbuf_printf(buf, "  pools:" CRLF);

	SLIST_FOREACH(pool, &pools, link) {
		for (int i = 0; i < class_count; i++)
			chunks[i] = 0;

		tbuf_printf(buf, "    - name:  %s\n      alloc: %" PRI_SZ "" CRLF,
			    pool->name, pool->allocated);

		if (pool->allocated > 0) {
			tbuf_printf(buf, "      busy chunks:" CRLF);

			SLIST_FOREACH(chunk, &pool->chunks, busy_link)
			    chunks[chunk->class->i]++;

			int indent = 0;
			TAILQ_FOREACH(class, &classes, link) {
				if (chunks[class->i] == 0)
					continue;
				tbuf_printf(buf, "        - { size: %"PRIu32", used: %i }" CRLF,
					    class->allocated_size, chunks[class->i]);

				if (indent == 0)
					indent = 19;
			}
		}
	}
}

void
palloc_set_name(struct palloc_pool *pool, const char *name)
{
<<<<<<< HEAD
	if (name == NULL)
		name = "undefined";
=======
	assert(name != NULL);
>>>>>>> 2f94c755
	snprintf(pool->name, sizeof(pool->name), "%s", name);
}

size_t
palloc_allocated(struct palloc_pool *pool)
{
	return pool->allocated;
}<|MERGE_RESOLUTION|>--- conflicted
+++ resolved
@@ -68,11 +68,7 @@
 	struct chunk_list_head chunks;
 	 SLIST_ENTRY(palloc_pool) link;
 	size_t allocated;
-<<<<<<< HEAD
-	char name[16];
-=======
 	char name[PALLOC_POOL_NAME_MAXLEN];
->>>>>>> 2f94c755
 };
 
 SLIST_HEAD(palloc_pool_head, palloc_pool) pools;
@@ -399,12 +395,7 @@
 void
 palloc_set_name(struct palloc_pool *pool, const char *name)
 {
-<<<<<<< HEAD
-	if (name == NULL)
-		name = "undefined";
-=======
 	assert(name != NULL);
->>>>>>> 2f94c755
 	snprintf(pool->name, sizeof(pool->name), "%s", name);
 }
 
