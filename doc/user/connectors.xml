<!DOCTYPE book [
<!ENTITY % tnt SYSTEM "../tnt.ent">
%tnt;
]>
<chapter xmlns="http://docbook.org/ns/docbook" version="5.0"
         xmlns:xlink="http://www.w3.org/1999/xlink"
         xml:id="connectors">

<title>Connectors</title>
<blockquote><para>
  This chapter documents APIs for various programming languages.
</para></blockquote>

<<<<<<< HEAD
=======
<para>Apart from the native Tarantool client driver, you can always use a <emphasis role="strong">Memcached</emphasis> driver of your choice, after enabling Memcached protocol in the configuration file.</para>

<section xml:id="connector-packet-example">
<title>Packet example</title>
<para>
The Tarantool API exists so that a client program can send a request packet
to the server, and receive a response. Here is an example of a what the client
 would send for <command>INSERT INTO t0 VALUES ('A','BB')</command>. The BNF description of the components
is in file <link xlink:href="https://github.com/tarantool/tarantool/blob/master/doc/box-protocol.txt" xlink:title="A complete BNF of Tarantool client/server protocol">doc/box-protocol.txt</link>.
</para>
                <informaltable frame='topbot'>
                <tgroup cols='5' align='left' colsep='1' rowsep='1'>
                <colspec colname='c1'/>
                <colspec colname='c2'/>
                <colspec colname='c3'/>
                <colspec colname='c4'/>
                <colspec colname='c5'/>
                <thead>
                <row>
                <entry>Component</entry>
                <entry>Byte#0</entry>
                <entry>Byte#1</entry>
                <entry>Byte#2</entry>
                <entry>Byte#3</entry>
                </row>
                </thead>
                      <tbody>
                        <row>
                          <entry>type</entry>
                          <entry>13</entry>
                          <entry>0</entry>
                          <entry>0</entry>
                          <entry>0</entry>
                        </row>
                        <row>
                          <entry>body_length</entry>
                          <entry>17</entry>
                          <entry>0</entry>
                          <entry>0</entry>
                          <entry>0</entry>
                        </row>
                        <row>
                          <entry>request_id</entry>
                          <entry>1</entry>
                          <entry>0</entry>
                          <entry>0</entry>
                          <entry>0</entry>
                        </row>
                        <row>
                          <entry>space_no</entry>
                          <entry>0</entry>
                          <entry>0</entry>
                          <entry>0</entry>
                          <entry>0</entry>
                        </row>
                        <row>
                          <entry>flags</entry>
                          <entry>2</entry>
                          <entry>0</entry>
                          <entry>0</entry>
                          <entry>0</entry>
                        </row>
                        <row>
                          <entry>cardinality</entry>
                          <entry>2</entry>
                          <entry>0</entry>
                          <entry>0</entry>
                          <entry>0</entry>
                        </row>
                        <row>
                          <entry>field[0] size</entry>
                          <entry>1</entry>
                          <entry namest="c1" nameend="c4"></entry>
                        </row>
                        <row>
                          <entry>field[0] data</entry>
                          <entry>65</entry>
                          <entry namest="c2" nameend="c4"></entry>
                        </row>
                        <row>
                          <entry>field[1] size</entry>
                          <entry>2</entry>
                          <entry namest="c2" nameend="c5"></entry>
                        </row>
                        <row>
                          <entry>field[1] data</entry>
                          <entry>66</entry>
                          <entry>66</entry>
                          <entry namest="c3" nameend="c4"></entry>
                        </row>
                       </tbody>
                    </tgroup>
                </informaltable>
<para>
Now, one could send that packet to the tarantool_box server,
and interpret the response (box-protocol.txt has a description
of the packet format for responses as well as requests).
But it would be easier, and less error-prone, if one could
invoke a routine that formats the packet according to typed
parameters. Something like <code>response=tarantool_routine("insert",0,"A","B");</code>.
And that is why APIs exist for drivers for C, Perl, Python, PHP, Ruby, and so on.
</para>
  </section>

>>>>>>> b0f2c9be
  <section xml:id="connector-c">
    <title>C</title>
    <para>
    Here is a complete C program that inserts ['A','BB'] into space[0] via the C API for the
    binary protocol. To compile, paste the code into a file named example.c and say <code>
    gcc -o example example.c -I/<replaceable>tarantool-directory</replaceable>/connector/c/include</code>
    where tarantool-directory = the directory that contains
    the necessary file <filename>tp.h</filename>, and the default library path contains
    the directory where Tarantool library files were placed at installation time.
    Before trying to run, check that the server
    (tarantool_box) is running on localhost (127.0.0.1) and its primary port is the default (33013) and
    space[0]'s primary key type is string (space[0].index[0].key_field[0].type = "STR" in configuration file).
    To run, say <code>./example</code>.
    The program will format a buffer for sending an INSERT request, then open a socket connection
    with the tarantool_box server at localhost:33013, then send the request, then check if the
    server returned an error, then &mdash; if all is well &mdash; print "Insert succeeded". If the
    row already exists, the program will print <quote>Duplicate key exists in unique index 0</quote>.
    </para>
<programlisting language="cpp">
#include &lt;arpa/inet.h&gt;
#include &lt;stdio.h&gt;
#include &lt;tp.h&gt;                                                /* the usual Tarantool include */

int main()
{
  struct tp request;                                           /* area for sending to server */
  struct tp reply;                                             /* area for getting server reply */
  int fd;                                                      /* file descriptor for socket */
  struct sockaddr_in tt;                                       /* the usual socket address info */
  tp_init(&amp;request, NULL, 0, tp_realloc, NULL)                 /* initialize request buffer */
  tp_insert(&amp;request, 0, 2);                                   /* append INSERT header */
  tp_tuple(&amp;request);                                          /* begin appending body */
  tp_sz(&amp;request,"");                                          /* append field[0] */
  tp_sz(&amp;request,"BB");                                        /* append field[1] */
  if ((fd = socket(PF_INET, SOCK_STREAM, IPPROTO_TCP)) &lt;= 0)   /* open the socket, abort if failure */
    exit(1);
  memset(&amp;tt, 0, sizeof(tt));                                  /* connect to localhost:33013 */
  tt.sin_family = AF_INET;
  tt.sin_addr.s_addr = inet_addr("127.0.0.1");
  tt.sin_port = htons(33013);
  if (connect(fd, (struct sockaddr *) &amp;tt, sizeof(tt)) &lt;= 0)   /* connect, abort if failure */
    exit(1);
  int rc = write(fd, tp_buf(&amp;request), tp_used(&amp;request));     /* send the INSERT request */
  if (rc != tp_used(&amp;request))                                 /* abort if send failed */
    exit(1);
  tp_init(&amp;reply, NULL, 0, tp_realloc, NULL);                  /* initialize reply buffer */
  while (1) {
    ssize_t to_read = tp_req(&amp;reply);
    if (to_read &lt;= 0)
      break;
    ssize_t new_size = tp_ensure(&amp;reply, to_read);
    if (new_size == -1)                                        /* abort if error e.g. no memory */
      exit(1);
    ssize_t res = read(fd, reply.p, to_read);                  /* get reply */
    if (res &lt;= 0)                                              /* abort if error e.g. no reply */
      exit(1);
    tp_use(&amp;reply, res);
  }
  ssize_t server_code = tp_reply(&amp;reply);                      /* display+abort if error e.g. duplicate key */
  if (server_code != 0) {
    printf("error: %-.*s\n", tp_replyerrorlen(&amp;reply),
           tp_replyerror(&amp;reply));
    tp_free(&amp;reply);
    exit(1);
  }
  tp_free(&amp;request);                                           /* clean up */
  tp_free(&amp;reply);
  close(fd);
  printf("Insert succeeded\n");                                /* congratulate self */
}
</programlisting>
    <para>
       The example program only shows one command and does not show all that's necessary for
       good practice. For that, please see <link
       xlink:href="https://github.com/tarantool/tarantool/blob/master/connector/c/include/tp.h"><filename>connector/c</filename></link> in the source tree.
    </para>
  </section>

  <section xml:id="connector-node.js">
    <title>node.js</title>
    <para>
       <link xlink:href="https://github.com/devgru/node-tarantool"><filename>http://github.com/devgru/node-tarantool</filename></link>.
    </para>
  </section>

  <section xml:id="connector-perl">
    <title>Perl</title>
    <para>
       The Perl driver requires a schema definition.
       Please refer to CPAN module <link xlink:href='http://search.cpan.org/~unera/DR-Tarantool/'>DR::Tarantool</link>.
    </para>
  </section>

  <section xml:id="connector-php">
    <title>PHP</title>
    <para>
       Please see <link
       xlink:href="https://github.com/tarantool/tarantool-php/"><filename>tarantool-php</filename></link> project at GitHub.
    </para>
  </section>

  <section xml:id="connector-python">
    <title>Python</title>
    <para>
       Please see <link
       xlink:href="https://github.com/mailru/tarantool-python"><filename>http://github.com/mailru/tarantool-python</filename></link>.
    </para>
  </section>

  <section xml:id="connector-ruby">
    <title>Ruby</title>
    <para>
       You need <emphasis role="strong">Ruby 1.9</emphasis> or later
       to use this connector. Connector sources are located in <link
       xlink:href="https://github.com/mailru/tarantool-ruby"><filename>http://github.com/mailru/tarantool-ruby</filename></link>.
    </para>
  </section>

</chapter>

<!--
vim: tw=66 syntax=docbk
vim: spell spelllang=en_us
--><|MERGE_RESOLUTION|>--- conflicted
+++ resolved
@@ -10,10 +10,6 @@
 <blockquote><para>
   This chapter documents APIs for various programming languages.
 </para></blockquote>
-
-<<<<<<< HEAD
-=======
-<para>Apart from the native Tarantool client driver, you can always use a <emphasis role="strong">Memcached</emphasis> driver of your choice, after enabling Memcached protocol in the configuration file.</para>
 
 <section xml:id="connector-packet-example">
 <title>Packet example</title>
@@ -117,7 +113,6 @@
 </para>
   </section>
 
->>>>>>> b0f2c9be
   <section xml:id="connector-c">
     <title>C</title>
     <para>
