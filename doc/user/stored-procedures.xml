--- conflicted
+++ resolved
@@ -991,25 +991,16 @@
 </variablelist>
 </section>
 
-<<<<<<< HEAD
 <section xml:id="sp-box-tuple">
     <title>Package <code>box.tuple</code></title>
 
 <variablelist xml:id="box.tuple" xreflabel="box.tuple">
-    <para>The package contains no functions, but stands for
-    <code>box.tuple</code> userdata type. It is possible to access individual
-    tuple fields using an index, select a range of fields, iterate
-    over all fields in a tuple or convert a tuple to a Lua table.
-    Tuples are immutable.</para>
-=======
-<variablelist>
-    <title>Package <code xml:id="box.tuple" xreflabel="box.tuple">box.tuple</code></title>
     <para>The package stands for <code>box.tuple</code> userdata
     type. It is possible to access individual tuple fields using
     an index, select a range of fields, iterate over all fields in
-    a tuple or convert a tuple to a Lua table.  Tuples are
-    immutable.</para>
->>>>>>> dcb5289a
+    a tuple or convert a tuple to a Lua table. Tuples are
+    immutable.
+    </para>
     <varlistentry>
         <term><emphasis role="lua"> </emphasis></term>
         <listitem><para>
