---
title   : "Tarantool - Download"
slug    : "download"
save_as : "download.html"
template: "download"
blocks :
  top :
    title : "Binary downloads"
    content:
      format : rst
      content: |
        To simplify problem analysis and avoid various bugs induced by compilation
        parameters and environment, it is recommended that production systems use the
        builds provided on this site.

        All published releases are available at `<http://tarantool.org/dist/1.7>`_
  binarylist :
    - - "Ubuntu"
      - format : rst
        content: |
<<<<<<< HEAD
          We maintain an always up-to-date Ubuntu package repository at
          `<http://tarantool.org/dist/1.7/ubuntu>`_.

=======
          We maintain an always up-to-date Ubuntu package repository.
>>>>>>> 9c48ea88
          At the moment the repository contains builds for Ubuntu
          "xenial", "wily", "trusty", "precise".

          Copy and paste the script below to the terminal prompt:

          .. code-block:: bash

            curl http://download.tarantool.org/tarantool/1.6/gpgkey | sudo apt-key add -
            release=`lsb_release -c -s`

<<<<<<< HEAD
            sudo tee /etc/apt/sources.list.d/tarantool.list <<- EOF
            deb http://tarantool.org/dist/1.7/ubuntu/ $release main
            deb-src http://tarantool.org/dist/1.7/ubuntu/ $release main
=======
            sudo rm -f /etc/apt/sources.list.d/*tarantool*.list
            sudo tee /etc/apt/sources.list.d/tarantool_1_6.list <<- EOF
            deb http://download.tarantool.org/tarantool/1.6/ubuntu/ $release main
            deb-src http://download.tarantool.org/tarantool/1.6/ubuntu/ $release main
>>>>>>> 9c48ea88
            EOF

            sudo apt-get update
            sudo apt-get -y install tarantool

    - - "Debian GNU/Linux"
      - format : rst
        content: |
          We maintain an always up-to-date Debian GNU/Linux
<<<<<<< HEAD
          package repository at
          `<http://tarantool.org/dist/1.7/debian>`_.
=======
          package repository. At the moment the repository contains builds for
          Debian "stretch", "jessie", "wheezy".
>>>>>>> 9c48ea88

          Copy and paste the script below to the terminal prompt:

          .. code-block:: bash

            curl http://download.tarantool.org/tarantool/1.6/gpgkey | sudo apt-key add -
            release=`lsb_release -c -s`

<<<<<<< HEAD
            sudo tee /etc/apt/sources.list.d/tarantool.list <<- EOF
            deb http://tarantool.org/dist/1.7/debian/ $release main
            deb-src http://tarantool.org/dist/1.7/debian/ $release main
=======
            sudo rm -f /etc/apt/sources.list.d/*tarantool*.list
            sudo tee /etc/apt/sources.list.d/tarantool_1_6.list <<- EOF
            deb http://download.tarantool.org/tarantool/1.6/debian/ $release main
            deb-src http://download.tarantool.org/tarantool/1.6/debian/ $release main
>>>>>>> 9c48ea88
            EOF

            sudo apt-get update
            sudo apt-get -y install tarantool

    - - "Fedora"
      - format : rst
        content: |
<<<<<<< HEAD
          We maintain an always up-to-date Fedora package repository at
          `<http://tarantool.org/dist/1.7/fedora>`_

=======
          We maintain an always up-to-date Fedora package repository.
>>>>>>> 9c48ea88
          At the moment the repository contains builds for Fedora
          22 and 23.

          Copy and paste the script below to the terminal prompt:

          .. code-block:: bash

            sudo rm -f /etc/yum.repos.d/*tarantool*.repo
            sudo tee /etc/yum.repos.d/tarantool_1_6.repo <<- EOF
            [tarantool_1_6]
            name=Fedora-\$releasever - Tarantool
<<<<<<< HEAD
            baseurl=http://tarantool.org/dist/1.7/fedora/\$releasever/\$basearch/
=======
            baseurl=http://download.tarantool.org/tarantool/1.6/fedora/\$releasever/\$basearch/
            gpgkey=http://download.tarantool.org/tarantool/1.6/gpgkey
            repo_gpgcheck=1
            gpgcheck=0
>>>>>>> 9c48ea88
            enabled=1

            [tarantool_1_6-source]
            name=Fedora-\$releasever - Tarantool Sources
            baseurl=http://download.tarantool.org/tarantool/1.6/fedora/\$releasever/SRPMS
            gpgkey=http://download.tarantool.org/tarantool/1.6/gpgkey
            repo_gpgcheck=1
            gpgcheck=0
            EOF

            sudo dnf -q makecache -y --disablerepo='*' --enablerepo='tarantool_1_6'
            sudo dnf -y install tarantool

    - - "RHEL 6 and CentOS 6"
      - format : rst
        content: |
          We maintain an always up-to-date package repository for RHEL 6
<<<<<<< HEAD
          derivatives at
          `<http://tarantool.org/dist/1.7/centos/6/os>`_.
          You may need to enable the `EPEL`_ repository for some packages.
=======
          derivatives. You may need to enable the `EPEL`_ repository for
          some packages.
>>>>>>> 9c48ea88

          Copy and paste the script below to the terminal prompt:

          .. code-block:: bash

            # Enable EPEL repository
            sudo yum -y install http://dl.fedoraproject.org/pub/epel/epel-release-latest-6.noarch.rpm
            sed 's/enabled=.*/enabled=1/g' -i /etc/yum.repos.d/epel.repo
            # Add Tarantool repository
<<<<<<< HEAD
            sudo tee /etc/yum.repos.d/tarantool.repo <<- EOF
            [tarantool]
            name=CentOS-6 - Tarantool
            baseurl=http://tarantool.org/dist/1.7/centos/6/os/\$basearch/
=======
            sudo rm -f /etc/yum.repos.d/*tarantool*.repo
            sudo tee /etc/yum.repos.d/tarantool_1_6.repo <<- EOF
            [tarantool_1_6]
            name=EnterpriseLinux-\$releasever - Tarantool
            baseurl=http://download.tarantool.org/tarantool/1.6/el/6/\$basearch/
            gpgkey=http://download.tarantool.org/tarantool/1.6/gpgkey
            repo_gpgcheck=1
            gpgcheck=0
>>>>>>> 9c48ea88
            enabled=1

            [tarantool_1_6-source]
            name=EnterpriseLinux-\$releasever - Tarantool Sources
            baseurl=http://download.tarantool.org/tarantool/1.6/el/6/SRPMS
            gpgkey=http://download.tarantool.org/tarantool/1.6/gpgkey
            repo_gpgcheck=1
            gpgcheck=0
            EOF

            # Update metadata
            sudo yum makecache -y --disablerepo='*' --enablerepo='tarantool_1_6' --enablerepo='epel'
            # Install tarantool
            sudo yum -y install tarantool

          .. _EPEL: https://fedoraproject.org/wiki/EPEL

    - - "RHEL 7 and CentOS 7"
      - format : rst
        content: |
          We maintain an always up-to-date package repository for RHEL 7
<<<<<<< HEAD
          derivatives at
          `<http://tarantool.org/dist/1.7/centos/7/os>`_
=======
          derivatives.
>>>>>>> 9c48ea88

          Copy and paste the script below to the terminal prompt:

          .. code-block:: bash

            # Add Tarantool repository
<<<<<<< HEAD
            sudo tee /etc/yum.repos.d/tarantool.repo <<- EOF
            [tarantool]
            name=CentOS-7 - Tarantool
            baseurl=http://tarantool.org/dist/1.7/centos/7/os/\$basearch/
=======
            sudo rm -f /etc/yum.repos.d/*tarantool*.repo
            sudo tee /etc/yum.repos.d/tarantool_1_6.repo <<- EOF
            [tarantool_1_6]
            name=EnterpriseLinux-\$releasever - Tarantool
            baseurl=http://download.tarantool.org/tarantool/1.6/el/7/\$basearch/
            gpgkey=http://download.tarantool.org/tarantool/1.6/gpgkey
            repo_gpgcheck=1
            gpgcheck=0
>>>>>>> 9c48ea88
            enabled=1

            [tarantool_1_6-source]
            name=EnterpriseLinux-\$releasever - Tarantool Sources
            baseurl=http://download.tarantool.org/tarantool/1.6/el/7/SRPMS
            gpgkey=http://download.tarantool.org/tarantool/1.6/gpgkey
            repo_gpgcheck=1
            gpgcheck=0
            EOF

            # Update metadata
            sudo yum makecache -y --disablerepo='*' --enablerepo='tarantool_1_6'
            # Install Tarantool
            sudo yum -y install tarantool

    - - "Amazon Linux"
      - format : rst
        content: |
          Amazon Linux is based on RHEL 6 / CentOS 6.
          We maintain an always up-to-date package repository for RHEL 6
<<<<<<< HEAD
          derivatives at
          `<http://tarantool.org/dist/1.7/centos/6/os>`_.
          You may need to enable the `EPEL`_ repository for some packages.
=======
          derivatives. You may need to enable the `EPEL`_ repository for some
          packages.
>>>>>>> 9c48ea88

          Copy and paste the script below to the terminal prompt:

          .. code-block:: bash

            # Enable EPEL repository
            sudo yum -y install http://dl.fedoraproject.org/pub/epel/epel-release-latest-6.noarch.rpm
            sed 's/enabled=.*/enabled=1/g' -i /etc/yum.repos.d/epel.repo
            # Add Tarantool repository
<<<<<<< HEAD
            sudo tee /etc/yum.repos.d/tarantool.repo <<- EOF
            [tarantool]
            name=CentOS-6 - Tarantool
            baseurl=http://tarantool.org/dist/1.7/centos/6/os/\$basearch/
=======
            sudo rm -f /etc/yum.repos.d/*tarantool*.repo
            sudo tee /etc/yum.repos.d/tarantool_1_6.repo <<- EOF
            [tarantool_1_6]
            name=EnterpriseLinux-\$releasever - Tarantool
            baseurl=http://download.tarantool.org/tarantool/1.6/el/6/\$basearch/
            gpgkey=http://download.tarantool.org/tarantool/1.6/gpgkey
            repo_gpgcheck=1
            gpgcheck=0
>>>>>>> 9c48ea88
            enabled=1

            [tarantool_1_6-source]
            name=EnterpriseLinux-\$releasever - Tarantool Sources
            baseurl=http://download.tarantool.org/tarantool/1.6/el/6/SRPMS
            gpgkey=http://download.tarantool.org/tarantool/1.6/gpgkey
            repo_gpgcheck=1
            gpgcheck=0
            EOF

            # Update metadata
            sudo yum makecache -y --disablerepo='*' --enablerepo='tarantool_1_6' --enablerepo='epel'
            # Install Tarantool
            sudo yum -y install tarantool

          .. _EPEL: https://aws.amazon.com/amazon-linux-ami/faqs/#epel

#    - - "Gentoo Linux"
#      - format : rst
#        content: |
#          Tarantool is available from ``tarantool`` portage overlay. Use layman_
#          to add the overlay to your system:
#
#          .. code-block:: bash
#
#            $ layman -S
#            $ layman -a tarantool
#            $ emerge dev-db/tarantool -av
#
#          .. _layman: http://wiki.gentoo.org/wiki/Layman

    - - "OS X"
      - format : rst
        content: |
          You can install Tarantool using homebrew:

          .. code-block:: bash

            $ brew install tarantool

    - - "FreeBSD"
      - format : rst
        content: |
          Tarantool is available from the FreeBSD
          Ports collection (`databases/tarantool`_).

          .. _databases/tarantool: http://freshports.org/databases/tarantool

  gimemore :
    title : "Connectors & Extras"
    content: ""
  gimemorelist:
    - - "Connectors"
      - format : rst
        content: |
          - PHP PECL driver,       `<https://github.com/tarantool/tarantool-php>`_
          - Pure PHP driver,       `<https://github.com/tarantool-php/client>`_
          - Java driver,           `Maven repository`_ or `Java connector GitHub page`_
          - Python driver,         `<http://pypi.python.org/pypi/tarantool>`_
          - Ruby driver,           `<https://github.com/tarantool/tarantool-ruby>`_
          - Perl driver,           `DR:Tarantool`_
          - C connector            `<https://github.com/tarantool/tarantool-c>`_
          - node.js driver,        `<https://github.com/KlonD90/node-tarantool-driver>`_
          - Erlang driver,         `<https://github.com/rtsisyk/etarantool>`_
          - Go driver,             `<https://github.com/tarantool/go-tarantool>`_
          - Lua-nginx driver,      `<https://github.com/ziontab/lua-nginx-tarantool>`_
          - Lua-resty driver,      `<https://github.com/perusio/lua-resty-tarantool>`_
          - Nginx Upstream module, `<https://github.com/tarantool/nginx_upstream_module>`_

          .. _DR\:Tarantool:    http://search.cpan.org/~unera/DR-Tarantool-0.42/lib/DR/Tarantool.pm
          .. _Maven repository: http://github.com/tarantool/tarantool-java
          .. _Java connector GitHub page: https://github.com/tarantool/tarantool-java
    - - "Source tarball"
      - format : rst
        content: |
          The latest source archive is `tarantool-@PACKAGE_VERSION@.tar.gz`_.
          Please consult with README for build instructions on your system.

<<<<<<< HEAD
          .. _tarantool-@PACKAGE_VERSION@.tar.gz: http://tarantool.org/dist/1.7/tarantool-@PACKAGE_VERSION@.tar.gz
=======
          .. _tarantool-@PACKAGE_VERSION@.tar.gz: http://download.tarantool.org/tarantool/1.6/src/tarantool-@PACKAGE_VERSION@.tar.gz
>>>>>>> 9c48ea88
    - - "Development Version"
      - format : rst
        content: |
          In the same manner as for `the 1.6 branch`_, every push into
          `the 1.7 branch`_ is available online - just replace 1.6 with 1.7
          in instructions above.

          .. _the 1.6 branch:    http://github.com/tarantool/tarantool/tree/1.6
          .. _the 1.7 branch:    http://github.com/tarantool/tarantool/tree/1.7
...
# vim: ts=2 expandtab syntax=yaml<|MERGE_RESOLUTION|>--- conflicted
+++ resolved
@@ -18,13 +18,7 @@
     - - "Ubuntu"
       - format : rst
         content: |
-<<<<<<< HEAD
-          We maintain an always up-to-date Ubuntu package repository at
-          `<http://tarantool.org/dist/1.7/ubuntu>`_.
-
-=======
           We maintain an always up-to-date Ubuntu package repository.
->>>>>>> 9c48ea88
           At the moment the repository contains builds for Ubuntu
           "xenial", "wily", "trusty", "precise".
 
@@ -32,19 +26,13 @@
 
           .. code-block:: bash
 
-            curl http://download.tarantool.org/tarantool/1.6/gpgkey | sudo apt-key add -
+            curl http://download.tarantool.org/tarantool/1.7/gpgkey | sudo apt-key add -
             release=`lsb_release -c -s`
 
-<<<<<<< HEAD
-            sudo tee /etc/apt/sources.list.d/tarantool.list <<- EOF
-            deb http://tarantool.org/dist/1.7/ubuntu/ $release main
-            deb-src http://tarantool.org/dist/1.7/ubuntu/ $release main
-=======
             sudo rm -f /etc/apt/sources.list.d/*tarantool*.list
-            sudo tee /etc/apt/sources.list.d/tarantool_1_6.list <<- EOF
-            deb http://download.tarantool.org/tarantool/1.6/ubuntu/ $release main
-            deb-src http://download.tarantool.org/tarantool/1.6/ubuntu/ $release main
->>>>>>> 9c48ea88
+            sudo tee /etc/apt/sources.list.d/tarantool_1_7.list <<- EOF
+            deb http://download.tarantool.org/tarantool/1.7/ubuntu/ $release main
+            deb-src http://download.tarantool.org/tarantool/1.7/ubuntu/ $release main
             EOF
 
             sudo apt-get update
@@ -54,31 +42,20 @@
       - format : rst
         content: |
           We maintain an always up-to-date Debian GNU/Linux
-<<<<<<< HEAD
-          package repository at
-          `<http://tarantool.org/dist/1.7/debian>`_.
-=======
           package repository. At the moment the repository contains builds for
           Debian "stretch", "jessie", "wheezy".
->>>>>>> 9c48ea88
-
-          Copy and paste the script below to the terminal prompt:
-
-          .. code-block:: bash
-
-            curl http://download.tarantool.org/tarantool/1.6/gpgkey | sudo apt-key add -
+
+          Copy and paste the script below to the terminal prompt:
+
+          .. code-block:: bash
+
+            curl http://download.tarantool.org/tarantool/1.7/gpgkey | sudo apt-key add -
             release=`lsb_release -c -s`
 
-<<<<<<< HEAD
-            sudo tee /etc/apt/sources.list.d/tarantool.list <<- EOF
-            deb http://tarantool.org/dist/1.7/debian/ $release main
-            deb-src http://tarantool.org/dist/1.7/debian/ $release main
-=======
             sudo rm -f /etc/apt/sources.list.d/*tarantool*.list
-            sudo tee /etc/apt/sources.list.d/tarantool_1_6.list <<- EOF
-            deb http://download.tarantool.org/tarantool/1.6/debian/ $release main
-            deb-src http://download.tarantool.org/tarantool/1.6/debian/ $release main
->>>>>>> 9c48ea88
+            sudo tee /etc/apt/sources.list.d/tarantool_1_7.list <<- EOF
+            deb http://download.tarantool.org/tarantool/1.7/debian/ $release main
+            deb-src http://download.tarantool.org/tarantool/1.7/debian/ $release main
             EOF
 
             sudo apt-get update
@@ -87,13 +64,7 @@
     - - "Fedora"
       - format : rst
         content: |
-<<<<<<< HEAD
-          We maintain an always up-to-date Fedora package repository at
-          `<http://tarantool.org/dist/1.7/fedora>`_
-
-=======
           We maintain an always up-to-date Fedora package repository.
->>>>>>> 9c48ea88
           At the moment the repository contains builds for Fedora
           22 and 23.
 
@@ -102,42 +73,32 @@
           .. code-block:: bash
 
             sudo rm -f /etc/yum.repos.d/*tarantool*.repo
-            sudo tee /etc/yum.repos.d/tarantool_1_6.repo <<- EOF
-            [tarantool_1_6]
+            sudo tee /etc/yum.repos.d/tarantool_1_7.repo <<- EOF
+            [tarantool_1_7]
             name=Fedora-\$releasever - Tarantool
-<<<<<<< HEAD
-            baseurl=http://tarantool.org/dist/1.7/fedora/\$releasever/\$basearch/
-=======
-            baseurl=http://download.tarantool.org/tarantool/1.6/fedora/\$releasever/\$basearch/
-            gpgkey=http://download.tarantool.org/tarantool/1.6/gpgkey
-            repo_gpgcheck=1
-            gpgcheck=0
->>>>>>> 9c48ea88
-            enabled=1
-
-            [tarantool_1_6-source]
+            baseurl=http://download.tarantool.org/tarantool/1.7/fedora/\$releasever/\$basearch/
+            gpgkey=http://download.tarantool.org/tarantool/1.7/gpgkey
+            repo_gpgcheck=1
+            gpgcheck=0
+            enabled=1
+
+            [tarantool_1_7-source]
             name=Fedora-\$releasever - Tarantool Sources
-            baseurl=http://download.tarantool.org/tarantool/1.6/fedora/\$releasever/SRPMS
-            gpgkey=http://download.tarantool.org/tarantool/1.6/gpgkey
-            repo_gpgcheck=1
-            gpgcheck=0
-            EOF
-
-            sudo dnf -q makecache -y --disablerepo='*' --enablerepo='tarantool_1_6'
+            baseurl=http://download.tarantool.org/tarantool/1.7/fedora/\$releasever/SRPMS
+            gpgkey=http://download.tarantool.org/tarantool/1.7/gpgkey
+            repo_gpgcheck=1
+            gpgcheck=0
+            EOF
+
+            sudo dnf -q makecache -y --disablerepo='*' --enablerepo='tarantool_1_7'
             sudo dnf -y install tarantool
 
     - - "RHEL 6 and CentOS 6"
       - format : rst
         content: |
           We maintain an always up-to-date package repository for RHEL 6
-<<<<<<< HEAD
-          derivatives at
-          `<http://tarantool.org/dist/1.7/centos/6/os>`_.
-          You may need to enable the `EPEL`_ repository for some packages.
-=======
           derivatives. You may need to enable the `EPEL`_ repository for
           some packages.
->>>>>>> 9c48ea88
 
           Copy and paste the script below to the terminal prompt:
 
@@ -147,33 +108,26 @@
             sudo yum -y install http://dl.fedoraproject.org/pub/epel/epel-release-latest-6.noarch.rpm
             sed 's/enabled=.*/enabled=1/g' -i /etc/yum.repos.d/epel.repo
             # Add Tarantool repository
-<<<<<<< HEAD
-            sudo tee /etc/yum.repos.d/tarantool.repo <<- EOF
-            [tarantool]
-            name=CentOS-6 - Tarantool
-            baseurl=http://tarantool.org/dist/1.7/centos/6/os/\$basearch/
-=======
-            sudo rm -f /etc/yum.repos.d/*tarantool*.repo
-            sudo tee /etc/yum.repos.d/tarantool_1_6.repo <<- EOF
-            [tarantool_1_6]
+            sudo rm -f /etc/yum.repos.d/*tarantool*.repo
+            sudo tee /etc/yum.repos.d/tarantool_1_7.repo <<- EOF
+            [tarantool_1_7]
             name=EnterpriseLinux-\$releasever - Tarantool
-            baseurl=http://download.tarantool.org/tarantool/1.6/el/6/\$basearch/
-            gpgkey=http://download.tarantool.org/tarantool/1.6/gpgkey
-            repo_gpgcheck=1
-            gpgcheck=0
->>>>>>> 9c48ea88
-            enabled=1
-
-            [tarantool_1_6-source]
+            baseurl=http://download.tarantool.org/tarantool/1.7/el/6/\$basearch/
+            gpgkey=http://download.tarantool.org/tarantool/1.7/gpgkey
+            repo_gpgcheck=1
+            gpgcheck=0
+            enabled=1
+
+            [tarantool_1_7-source]
             name=EnterpriseLinux-\$releasever - Tarantool Sources
-            baseurl=http://download.tarantool.org/tarantool/1.6/el/6/SRPMS
-            gpgkey=http://download.tarantool.org/tarantool/1.6/gpgkey
+            baseurl=http://download.tarantool.org/tarantool/1.7/el/6/SRPMS
+            gpgkey=http://download.tarantool.org/tarantool/1.7/gpgkey
             repo_gpgcheck=1
             gpgcheck=0
             EOF
 
             # Update metadata
-            sudo yum makecache -y --disablerepo='*' --enablerepo='tarantool_1_6' --enablerepo='epel'
+            sudo yum makecache -y --disablerepo='*' --enablerepo='tarantool_1_7' --enablerepo='epel'
             # Install tarantool
             sudo yum -y install tarantool
 
@@ -183,45 +137,33 @@
       - format : rst
         content: |
           We maintain an always up-to-date package repository for RHEL 7
-<<<<<<< HEAD
-          derivatives at
-          `<http://tarantool.org/dist/1.7/centos/7/os>`_
-=======
           derivatives.
->>>>>>> 9c48ea88
 
           Copy and paste the script below to the terminal prompt:
 
           .. code-block:: bash
 
             # Add Tarantool repository
-<<<<<<< HEAD
-            sudo tee /etc/yum.repos.d/tarantool.repo <<- EOF
-            [tarantool]
-            name=CentOS-7 - Tarantool
-            baseurl=http://tarantool.org/dist/1.7/centos/7/os/\$basearch/
-=======
-            sudo rm -f /etc/yum.repos.d/*tarantool*.repo
-            sudo tee /etc/yum.repos.d/tarantool_1_6.repo <<- EOF
-            [tarantool_1_6]
+            sudo rm -f /etc/yum.repos.d/*tarantool*.repo
+            sudo tee /etc/yum.repos.d/tarantool_1_7.repo <<- EOF
+            [tarantool_1_7]
             name=EnterpriseLinux-\$releasever - Tarantool
-            baseurl=http://download.tarantool.org/tarantool/1.6/el/7/\$basearch/
-            gpgkey=http://download.tarantool.org/tarantool/1.6/gpgkey
-            repo_gpgcheck=1
-            gpgcheck=0
->>>>>>> 9c48ea88
-            enabled=1
-
-            [tarantool_1_6-source]
+            baseurl=http://download.tarantool.org/tarantool/1.7/el/7/\$basearch/
+            gpgkey=http://download.tarantool.org/tarantool/1.7/gpgkey
+            repo_gpgcheck=1
+            gpgcheck=0
+            enabled=1
+
+            [tarantool_1_7-source]
             name=EnterpriseLinux-\$releasever - Tarantool Sources
-            baseurl=http://download.tarantool.org/tarantool/1.6/el/7/SRPMS
-            gpgkey=http://download.tarantool.org/tarantool/1.6/gpgkey
+            baseurl=http://download.tarantool.org/tarantool/1.7/el/7/SRPMS
+            gpgkey=http://download.tarantool.org/tarantool/1.7/gpgkey
             repo_gpgcheck=1
             gpgcheck=0
             EOF
 
             # Update metadata
-            sudo yum makecache -y --disablerepo='*' --enablerepo='tarantool_1_6'
+            sudo yum makecache -y --disablerepo='*' --enablerepo='tarantool_1_7'
             # Install Tarantool
             sudo yum -y install tarantool
 
@@ -230,14 +172,8 @@
         content: |
           Amazon Linux is based on RHEL 6 / CentOS 6.
           We maintain an always up-to-date package repository for RHEL 6
-<<<<<<< HEAD
-          derivatives at
-          `<http://tarantool.org/dist/1.7/centos/6/os>`_.
-          You may need to enable the `EPEL`_ repository for some packages.
-=======
           derivatives. You may need to enable the `EPEL`_ repository for some
           packages.
->>>>>>> 9c48ea88
 
           Copy and paste the script below to the terminal prompt:
 
@@ -247,33 +183,26 @@
             sudo yum -y install http://dl.fedoraproject.org/pub/epel/epel-release-latest-6.noarch.rpm
             sed 's/enabled=.*/enabled=1/g' -i /etc/yum.repos.d/epel.repo
             # Add Tarantool repository
-<<<<<<< HEAD
-            sudo tee /etc/yum.repos.d/tarantool.repo <<- EOF
-            [tarantool]
-            name=CentOS-6 - Tarantool
-            baseurl=http://tarantool.org/dist/1.7/centos/6/os/\$basearch/
-=======
-            sudo rm -f /etc/yum.repos.d/*tarantool*.repo
-            sudo tee /etc/yum.repos.d/tarantool_1_6.repo <<- EOF
-            [tarantool_1_6]
+            sudo rm -f /etc/yum.repos.d/*tarantool*.repo
+            sudo tee /etc/yum.repos.d/tarantool_1_7.repo <<- EOF
+            [tarantool_1_7]
             name=EnterpriseLinux-\$releasever - Tarantool
-            baseurl=http://download.tarantool.org/tarantool/1.6/el/6/\$basearch/
-            gpgkey=http://download.tarantool.org/tarantool/1.6/gpgkey
-            repo_gpgcheck=1
-            gpgcheck=0
->>>>>>> 9c48ea88
-            enabled=1
-
-            [tarantool_1_6-source]
+            baseurl=http://download.tarantool.org/tarantool/1.7/el/6/\$basearch/
+            gpgkey=http://download.tarantool.org/tarantool/1.7/gpgkey
+            repo_gpgcheck=1
+            gpgcheck=0
+            enabled=1
+
+            [tarantool_1_7-source]
             name=EnterpriseLinux-\$releasever - Tarantool Sources
-            baseurl=http://download.tarantool.org/tarantool/1.6/el/6/SRPMS
-            gpgkey=http://download.tarantool.org/tarantool/1.6/gpgkey
+            baseurl=http://download.tarantool.org/tarantool/1.7/el/6/SRPMS
+            gpgkey=http://download.tarantool.org/tarantool/1.7/gpgkey
             repo_gpgcheck=1
             gpgcheck=0
             EOF
 
             # Update metadata
-            sudo yum makecache -y --disablerepo='*' --enablerepo='tarantool_1_6' --enablerepo='epel'
+            sudo yum makecache -y --disablerepo='*' --enablerepo='tarantool_1_7' --enablerepo='epel'
             # Install Tarantool
             sudo yum -y install tarantool
 
@@ -340,11 +269,7 @@
           The latest source archive is `tarantool-@PACKAGE_VERSION@.tar.gz`_.
           Please consult with README for build instructions on your system.
 
-<<<<<<< HEAD
-          .. _tarantool-@PACKAGE_VERSION@.tar.gz: http://tarantool.org/dist/1.7/tarantool-@PACKAGE_VERSION@.tar.gz
-=======
-          .. _tarantool-@PACKAGE_VERSION@.tar.gz: http://download.tarantool.org/tarantool/1.6/src/tarantool-@PACKAGE_VERSION@.tar.gz
->>>>>>> 9c48ea88
+          .. _tarantool-@PACKAGE_VERSION@.tar.gz: http://download.tarantool.org/tarantool/1.7/src/tarantool-@PACKAGE_VERSION@.tar.gz
     - - "Development Version"
       - format : rst
         content: |
