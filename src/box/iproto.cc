/*
 * Redistribution and use in source and binary forms, with or
 * without modification, are permitted provided that the following
 * conditions are met:
 *
 * 1. Redistributions of source code must retain the above
 *    copyright notice, this list of conditions and the
 *    following disclaimer.
 *
 * 2. Redistributions in binary form must reproduce the above
 *    copyright notice, this list of conditions and the following
 *    disclaimer in the documentation and/or other materials
 *    provided with the distribution.
 *
 * THIS SOFTWARE IS PROVIDED BY <COPYRIGHT HOLDER> ``AS IS'' AND
 * ANY EXPRESS OR IMPLIED WARRANTIES, INCLUDING, BUT NOT LIMITED
 * TO, THE IMPLIED WARRANTIES OF MERCHANTABILITY AND FITNESS FOR
 * A PARTICULAR PURPOSE ARE DISCLAIMED. IN NO EVENT SHALL
 * <COPYRIGHT HOLDER> OR CONTRIBUTORS BE LIABLE FOR ANY DIRECT,
 * INDIRECT, INCIDENTAL, SPECIAL, EXEMPLARY, OR CONSEQUENTIAL
 * DAMAGES (INCLUDING, BUT NOT LIMITED TO, PROCUREMENT OF
 * SUBSTITUTE GOODS OR SERVICES; LOSS OF USE, DATA, OR PROFITS; OR
 * BUSINESS INTERRUPTION) HOWEVER CAUSED AND ON ANY THEORY OF
 * LIABILITY, WHETHER IN CONTRACT, STRICT LIABILITY, OR TORT
 * (INCLUDING NEGLIGENCE OR OTHERWISE) ARISING IN ANY WAY OUT OF
 * THE USE OF THIS SOFTWARE, EVEN IF ADVISED OF THE POSSIBILITY OF
 * SUCH DAMAGE.
 */
#include "iproto.h"
#include <string.h>
#include <stdint.h>
#include <stdarg.h>
#include <stdio.h>

#include "iproto_port.h"
#include "main.h"
#include "fiber.h"
#include "cbus.h"
#include "say.h"
#include "evio.h"
#include "scoped_guard.h"
#include "memory.h"
#include "msgpuck/msgpuck.h"
#include "session.h"
#include "third_party/base64.h"
#include "coio.h"
#include "xrow.h"
#include "iproto_constants.h"
#include "user_def.h"
#include "authentication.h"
#include "stat.h"
#include "lua/call.h"

/* {{{ iproto_msg - declaration */

/**
 * A single msg from io thread. All requests
 * from all connections are queued into a single queue
 * and processed in FIFO order.
 */
struct iproto_msg: public cmsg
{
	struct iproto_connection *connection;

	/* --- Box msgs - actual requests for the transaction processor --- */
	/* Request message code and sync. */
	struct xrow_header header;
	/* Box request, if this is a DML */
	struct request request;
	/*
	 * Remember the active iobuf of the connection,
	 * in which the request is stored. The response
	 * must be put into the out buffer of this iobuf.
	 */
	struct iobuf *iobuf;
	/**
	 * How much space the request takes in the
	 * input buffer (len, header and body - all of it)
	 * This also works as a reference counter to
	 * iproto_connection object.
	 */
	size_t len;
	/** End of write position in the output buffer */
	struct obuf_svp write_end;
	/**
	 * Used in "connect" msgs, true if connect trigger failed
	 * and the connection must be closed.
	 */
	bool close_connection;
};

static struct mempool iproto_msg_pool;

static struct iproto_msg *
iproto_msg_new(struct iproto_connection *con, struct cmsg_hop *route)
{
	struct iproto_msg *msg =
		(struct iproto_msg *) mempool_alloc(&iproto_msg_pool);
	cmsg_init(msg, route);
	msg->connection = con;
	return msg;
}

static inline void
iproto_msg_delete(struct cmsg *msg)
{
	mempool_free(&iproto_msg_pool, msg);
}

struct IprotoMsgGuard {
	struct iproto_msg *msg;
	IprotoMsgGuard(struct iproto_msg *msg_arg):msg(msg_arg) {}
	~IprotoMsgGuard()
	{ if (msg) iproto_msg_delete(msg); }
	struct iproto_msg *release()
	{ struct iproto_msg *tmp = msg; msg = NULL; return tmp; }
};

enum { IPROTO_FIBER_POOL_SIZE = 1024 };

<<<<<<< HEAD
/* }}} */
=======
enum { IPROTO_REQUEST_QUEUE_SIZE = 2048, IPROTO_FIBER_CACHE_IDLE_TIMEOUT = 3 };

/**
 * Implementation of an input queue of the box request processor.
 *
 * Event handlers read data, determine request boundaries
 * and enqueue requests. Once all input/output events are
 * processed, an own handler is invoked to deal with the
 * requests in the queue. It leases a fiber from a pool
 * and runs the request in the fiber.
 *
 * @sa iproto_queue_schedule
 */
struct iproto_queue
{
	/** Ring buffer of fixed size */
	struct iproto_task *queue[IPROTO_REQUEST_QUEUE_SIZE];
	/**
	 * Cache of fibers which work on tasks
	 * in this queue.
	 */
	struct rlist fiber_cache;
	/**
	 * Used to trigger task processing when
	 * the queue becomes non-empty.
	 */
	struct ev_async watcher;
	/* Ring buffer position. */
	int begin, end;
	/* Ring buffer size. */
	int size;
};
>>>>>>> 9f92caf4

/* {{{ iproto connection and requests */

/**
 * A single global queue for all requests in all connections. All
 * requests from all connections are processed concurrently.
 * Is also used as a queue for just established connections and to
 * execute disconnect triggers. A few notes about these triggers:
 * - they need to be run in a fiber
 * - unlike an ordinary request failure, on_connect trigger
 *   failure must lead to connection close.
 * - on_connect trigger must be processed before any other
 *   request on this connection.
 */
static struct cpipe tx_pipe;
static struct cpipe net_pipe;
static struct cbus net_tx_bus;
/* A pointer to the transaction processor cord. */
struct cord *tx_cord;

/** Context of a single client connection. */
struct iproto_connection
{
	/**
	 * Two rotating buffers for I/O. Input is always read into
	 * iobuf[0]. As soon as iobuf[0] input buffer becomes full,
	 * iobuf[0] is moved to iobuf[1], for flushing. As soon as
	 * all output in iobuf[1].out is sent to the client, iobuf[1]
	 * and iobuf[0] are moved around again.
	 */
	struct iobuf *iobuf[2];
	/*
	 * Size of readahead which is not parsed yet, i.e.
	 * size of a piece of request which is not fully read.
	 * Is always relative to iobuf[0]->in.wpos. In other words,
	 * iobuf[0]->in.wpos - parse_size gives the start of the
	 * unparsed request. A size rather than a pointer is used
	 * to be safe in case in->buf is reallocated. Being
	 * relative to in->wpos, rather than to in->rpos is helpful to
	 * make sure ibuf_reserve() or iobuf rotation don't make
	 * the value meaningless.
	 */
	ssize_t parse_size;
	struct ev_io input;
	struct ev_io output;
	/** Logical session. */
	struct session *session;
	uint64_t cookie;
	ev_loop *loop;
	/* Pre-allocated disconnect msg. */
	struct iproto_msg *disconnect;
};

static struct mempool iproto_connection_pool;

/**
 * A connection is idle when the client is gone
 * and there are no outstanding msgs in the msg queue.
 * An idle connection can be safely garbage collected.
 * Note: a connection only becomes idle after iproto_connection_close(),
 * which closes the fd.  This is why here the check is for
 * evio_has_fd(), not ev_is_active()  (false if event is not
 * started).
 *
 * ibuf_size() provides an effective reference counter
 * on connection use in the tx request queue. Any request
 * in the request queue has a non-zero len, and ibuf_size()
 * is therefore non-zero as long as there is at least
 * one request in the tx queue.
 */
static inline bool
iproto_connection_is_idle(struct iproto_connection *con)
{
	return ibuf_used(&con->iobuf[0]->in) == 0 &&
		ibuf_used(&con->iobuf[1]->in) == 0;
}

static void
iproto_connection_on_input(ev_loop * /* loop */, struct ev_io *watcher,
			   int /* revents */);
static void
iproto_connection_on_output(ev_loop * /* loop */, struct ev_io *watcher,
			    int /* revents */);

/** Recycle a connection. Never throws. */
static inline void
iproto_connection_delete(struct iproto_connection *con)
{
	assert(iproto_connection_is_idle(con));
	assert(!evio_has_fd(&con->output));
	assert(!evio_has_fd(&con->input));
	assert(con->session == NULL);
	/*
	 * The output buffers must have been deleted
	 * in tx thread.
	 */
	iobuf_delete_mt(con->iobuf[0]);
	iobuf_delete_mt(con->iobuf[1]);
	if (con->disconnect)
		iproto_msg_delete(con->disconnect);
	mempool_free(&iproto_connection_pool, con);
}

static void
tx_process_msg(struct cmsg *msg);

static void
net_send_msg(struct cmsg *msg);

/**
 * Fire on_disconnect triggers in the tx
 * thread and destroy the session object,
 * as well as output buffers of the connection.
 */
static void
tx_process_disconnect(struct cmsg *m)
{
	struct iproto_msg *msg = (struct iproto_msg *) m;
	struct iproto_connection *con = msg->connection;
	if (con->session) {
		if (! rlist_empty(&session_on_disconnect))
			session_run_on_disconnect_triggers(con->session);
		session_destroy(con->session);
		con->session = NULL; /* safety */
	}
	/*
	 * Got to be done in iproto thread since
	 * that's where the memory is allocated.
	 */
	obuf_destroy(&con->iobuf[0]->out);
	obuf_destroy(&con->iobuf[1]->out);
}

/**
 * Cleanup the net thread resources of a connection
 * and close the connection.
 */
static void
net_finish_disconnect(struct cmsg *m)
{
	struct iproto_msg *msg = (struct iproto_msg *) m;
	/* Runs the trigger, which may yield. */
	iproto_connection_delete(msg->connection);
	iproto_msg_delete(msg);
}

static struct cmsg_hop disconnect_route[] = {
	{ tx_process_disconnect, &net_pipe },
	{ net_finish_disconnect, NULL },
};


static struct cmsg_hop request_route[] = {
	{ tx_process_msg, &net_pipe },
	{ net_send_msg, NULL },
};

static struct iproto_connection *
iproto_connection_new(const char *name, int fd, struct sockaddr *addr)
{
	(void) name;
	struct iproto_connection *con = (struct iproto_connection *)
		mempool_alloc(&iproto_connection_pool);
	con->input.data = con->output.data = con;
	con->loop = loop();
	ev_io_init(&con->input, iproto_connection_on_input, fd, EV_READ);
	ev_io_init(&con->output, iproto_connection_on_output, fd, EV_WRITE);
	con->iobuf[0] = iobuf_new_mt(&tx_cord->slabc);
	con->iobuf[1] = iobuf_new_mt(&tx_cord->slabc);
	con->parse_size = 0;
	con->session = NULL;
	con->cookie = *(uint64_t *) addr;
	/* It may be very awkward to allocate at close. */
	con->disconnect = iproto_msg_new(con, disconnect_route);
	return con;
}

static inline void
iproto_connection_close(struct iproto_connection *con)
{
	int fd = con->input.fd;
	ev_io_stop(con->loop, &con->input);
	ev_io_stop(con->loop, &con->output);
	con->input.fd = con->output.fd = -1;
	/*
	 * Discard unparsed data, to recycle the con
	 * as soon as all parsed data is processed.
	 */
	con->iobuf[0]->in.wpos -= con->parse_size;
	/*
	 * If the con is not idle, it is destroyed
	 * after the last request is handled. Otherwise,
	 * queue a separate msg to run on_disconnect()
	 * trigger and destroy the connection.
	 * Sic: the check is mandatory to not destroy a connection
	 * twice.
	 */
	if (iproto_connection_is_idle(con)) {
		struct iproto_msg *msg = con->disconnect;
		con->disconnect = NULL;
		cpipe_push(&tx_pipe, msg);
	}
	close(fd);
}

/**
 * If there is no space for reading input, we can do one of the
 * following:
 * - try to get a new iobuf, so that it can fit the request.
 *   Always getting a new input buffer when there is no space
 *   makes the server susceptible to input-flood attacks.
 *   Therefore, at most 2 iobufs are used in a single connection,
 *   one is "open", receiving input, and the  other is closed,
 *   flushing output.
 * - stop input and wait until the client reads piled up output,
 *   so the input buffer can be reused. This complements
 *   the previous strategy. It is only safe to stop input if it
 *   is known that there is output. In this case input event
 *   flow will be resumed when all replies to previous requests
 *   are sent, in iproto_connection_gc_iobuf(). Since there are two
 *   buffers, the input is only stopped when both of them
 *   are fully used up.
 *
 * To make this strategy work, each iobuf in use must fit at
 * least one request. Otherwise, iobuf[1] may end
 * up having no data to flush, while iobuf[0] is too small to
 * fit a big incoming request.
 */
static struct iobuf *
iproto_connection_input_iobuf(struct iproto_connection *con)
{
	struct iobuf *oldbuf = con->iobuf[0];

	ssize_t to_read = 3; /* Smallest possible valid request. */

	/* The type code is checked in iproto_enqueue_batch() */
	if (con->parse_size) {
		const char *pos = oldbuf->in.wpos - con->parse_size;
		if (mp_check_uint(pos, oldbuf->in.wpos) <= 0)
			to_read = mp_decode_uint(&pos);
	}

	if (ibuf_unused(&oldbuf->in) >= to_read)
		return oldbuf;

	/** All requests are processed, reuse the buffer. */
	if (ibuf_used(&oldbuf->in) == con->parse_size) {
		ibuf_reserve(&oldbuf->in, to_read);
		return oldbuf;
	}

	if (! iobuf_is_idle(con->iobuf[1])) {
		/*
		 * Wait until the second buffer is flushed
		 * and becomes available for reuse.
		 */
		return NULL;
	}
	struct iobuf *newbuf = con->iobuf[1];

	ibuf_reserve(&newbuf->in, to_read + con->parse_size);
	/*
	 * Discard unparsed data in the old buffer, otherwise it
	 * won't be recycled when all parsed requests are processed.
	 */
	oldbuf->in.wpos -= con->parse_size;
	/* Move the cached request prefix to the new buffer. */
	memcpy(newbuf->in.rpos, oldbuf->in.wpos, con->parse_size);
	newbuf->in.wpos += con->parse_size;
	/*
	 * Rotate buffers. Not strictly necessary, but
	 * helps preserve response order.
	 */
	con->iobuf[1] = oldbuf;
	con->iobuf[0] = newbuf;
	return newbuf;
}

/** Enqueue all requests which were read up. */
static inline void
iproto_enqueue_batch(struct iproto_connection *con, struct ibuf *in)
{
	bool stop_input = false;
	while (true) {
		const char *reqstart = in->wpos - con->parse_size;
		const char *pos = reqstart;
		/* Read request length. */
		if (mp_typeof(*pos) != MP_UINT) {
			tnt_raise(ClientError, ER_INVALID_MSGPACK,
				  "packet length");
		}
		if (mp_check_uint(pos, in->wpos) >= 0)
			break;
		uint32_t len = mp_decode_uint(&pos);
		const char *reqend = pos + len;
		if (reqend > in->wpos)
			break;
		struct iproto_msg *msg = iproto_msg_new(con, request_route);
		msg->iobuf = con->iobuf[0];
		IprotoMsgGuard guard(msg);

		xrow_header_decode(&msg->header, &pos, reqend);
		assert(pos == reqend);
		msg->len = reqend - reqstart; /* total request length */
		/*
		 * sic: in case of exception con->parse_size
		 * must not be advanced to stay in sync with
		 * in->rpos.
		 */
		if (msg->header.type >= IPROTO_SELECT &&
		    msg->header.type <= IPROTO_EVAL) {
			/* Pre-parse request before putting it into the queue */
			if (msg->header.bodycnt == 0) {
				tnt_raise(ClientError, ER_INVALID_MSGPACK,
					  "request type");
			}
			request_create(&msg->request, msg->header.type);
			pos = (const char *) msg->header.body[0].iov_base;
			request_decode(&msg->request, pos,
				       msg->header.body[0].iov_len);
		} else if (msg->header.type == IPROTO_SUBSCRIBE ||
			   msg->header.type == IPROTO_JOIN) {
			/**
			 * Don't mess with the file descriptor
			 * while join is running.
			 */
			ev_io_stop(con->loop, &con->output);
			ev_io_stop(con->loop, &con->input);
			stop_input = true;
		}
		msg->request.header = &msg->header;
		cpipe_push_input(&tx_pipe, guard.release());

		/* Request is parsed */
		con->parse_size -= reqend - reqstart;
		if (con->parse_size == 0 || stop_input)
			break;
	}
	cpipe_flush_input(&tx_pipe);
	/*
	 * Keep reading input, as long as the socket
	 * supplies data.
	 */
	if (!stop_input && !ev_is_active(&con->input))
		ev_feed_event(con->loop, &con->input, EV_READ);
}

static void
iproto_connection_on_input(ev_loop *loop, struct ev_io *watcher,
			   int /* revents */)
{
	struct iproto_connection *con =
		(struct iproto_connection *) watcher->data;
	int fd = con->input.fd;
	assert(fd >= 0);

	try {
		/* Ensure we have sufficient space for the next round.  */
		struct iobuf *iobuf = iproto_connection_input_iobuf(con);
		if (iobuf == NULL) {
			ev_io_stop(loop, &con->input);
			return;
		}

		struct ibuf *in = &iobuf->in;
		/* Read input. */
		int nrd = sio_read(fd, in->wpos, ibuf_unused(in));
		if (nrd < 0) {                  /* Socket is not ready. */
			ev_io_start(loop, &con->input);
			return;
		}
		if (nrd == 0) {                 /* EOF */
			iproto_connection_close(con);
			return;
		}
		/* Update the read position and connection state. */
		in->wpos += nrd;
		con->parse_size += nrd;
		/* Enqueue all requests which are fully read up. */
		iproto_enqueue_batch(con, in);
	} catch (Exception *e) {
		e->log();
		iproto_connection_close(con);
	}
}

/** Get the iobuf which is currently being flushed. */
static inline struct iobuf *
iproto_connection_output_iobuf(struct iproto_connection *con)
{
	if (obuf_used(&con->iobuf[1]->out) > 0)
		return con->iobuf[1];
	/*
	 * Don't try to write from a newer buffer if an older one
	 * exists: in case of a partial write of a newer buffer,
	 * the client may end up getting a salad of different
	 * pieces of replies from both buffers.
	 */
	if (ibuf_used(&con->iobuf[1]->in) == 0 &&
	    obuf_used(&con->iobuf[0]->out) > 0)
		return con->iobuf[0];
	return NULL;
}

/** writev() to the socket and handle the result. */

static int
iproto_flush(struct iobuf *iobuf, struct iproto_connection *con)
{
	int fd = con->output.fd;
	struct obuf_svp *begin = &iobuf->out.wpos;
	struct obuf_svp *end = &iobuf->out.wend;
	assert(begin->used < end->used);
	struct iovec iov[SMALL_OBUF_IOV_MAX+1];
	struct iovec *src = iobuf->out.iov;
	int iovcnt = end->pos - begin->pos + 1;
	/*
	 * iov[i].iov_len may be concurrently modified in tx thread,
	 * but only for the last position.
	 */
	memcpy(iov, src + begin->pos, iovcnt * sizeof(struct iovec));
	sio_add_to_iov(iov, -begin->iov_len);
	/* *Overwrite* iov_len of the last pos as it may be garbage. */
	iov[iovcnt-1].iov_len = end->iov_len - begin->iov_len * (iovcnt == 1);

	ssize_t nwr = sio_writev(fd, iov, iovcnt);
	if (nwr > 0) {
		if (begin->used + nwr == end->used) {
			/* Quickly recycle the buffer if it's idle. */
			if (ibuf_used(&iobuf->in) == 0) {
				assert(end->used == obuf_size(&iobuf->out));
				iobuf_reset(iobuf);
			}
			*begin = *end;          /* advance write position */
			return 0;
		}
		begin->used += nwr;             /* advance write position */
		begin->pos += sio_move_iov(iov, nwr, &begin->iov_len);
	}
	return -1;
}

static void
iproto_connection_on_output(ev_loop *loop, struct ev_io *watcher,
			    int /* revents */)
{
	struct iproto_connection *con = (struct iproto_connection *) watcher->data;

	try {
		struct iobuf *iobuf;
		while ((iobuf = iproto_connection_output_iobuf(con))) {
			if (iproto_flush(iobuf, con) < 0) {
				ev_io_start(loop, &con->output);
				return;
			}
			if (! ev_is_active(&con->input))
				ev_feed_event(loop, &con->input, EV_READ);
		}
		if (ev_is_active(&con->output))
			ev_io_stop(con->loop, &con->output);
	} catch (Exception *e) {
		e->log();
		iproto_connection_close(con);
	}
}

static void
tx_process_msg(struct cmsg *m)
{
<<<<<<< HEAD
	struct iproto_msg *msg = (struct iproto_msg *) m;
	struct obuf *out = &msg->iobuf->out;
	struct iproto_connection *con = msg->connection;
	struct session *session = msg->connection->session;
	fiber_set_session(fiber(), session);
	fiber_set_user(fiber(), &session->credentials);

	session->sync = msg->header.sync;
=======
	struct iproto_queue *i_queue = va_arg(ap, struct iproto_queue *);
	struct iproto_task *task;
restart:
	while ((task = iproto_queue_pop(i_queue))) {
		IprotoRequestGuard guard(task);
		struct session *session = task->connection->session;
		fiber_set_session(fiber(), session);
		fiber_set_user(fiber(), &session->credentials);
		task->process(task);
	}
	/** Put the current fiber into a queue fiber cache. */
	rlist_add_entry(&i_queue->fiber_cache, fiber(), state);
	bool timed_out = fiber_yield_timeout(IPROTO_FIBER_CACHE_IDLE_TIMEOUT);
	if (timed_out) {
		rlist_del_entry(fiber(), state);
		return;
	}
	goto restart;
}

/** Create fibers to handle all outstanding tasks. */
static void
iproto_tx_queue_cb(ev_loop * /* loop */, struct ev_async *watcher,
		   int /* events */)
{
	struct iproto_queue *i_queue = (struct iproto_queue *) watcher->data;
	while (! iproto_queue_is_empty(i_queue)) {

		struct fiber *f;
		if (! rlist_empty(&i_queue->fiber_cache))
			f = rlist_shift_entry(&i_queue->fiber_cache,
					      struct fiber, state);
		else
			f = fiber_new("iproto", iproto_tx_queue_fiber);
		fiber_start(f, i_queue);
	}
}

/* }}} */

/* {{{ iproto_process_* functions */

static void
iproto_process(struct iproto_task *task)
{
	struct iobuf *iobuf = task->iobuf;
	struct obuf *out = &iobuf->out;
	struct iproto_connection *con = task->connection;

	auto scope_guard = make_scoped_guard([=]{
		/* Discard request (see iproto_enqueue_batch()) */
		iobuf->in.pos += task->len;

		if (evio_is_active(&con->output)) {
			if (! ev_is_active(&con->output))
				ev_feed_event(con->loop,
					      &con->output,
					      EV_WRITE);
		} else if (iproto_connection_is_idle(con)) {
			iproto_connection_delete(con);
		}
	});

	if (unlikely(! evio_is_active(&con->output)))
		return;

	task->connection->session->sync = task->header.sync;
>>>>>>> 9f92caf4
	try {
		switch (msg->header.type) {
		case IPROTO_SELECT:
		case IPROTO_INSERT:
		case IPROTO_REPLACE:
		case IPROTO_UPDATE:
		case IPROTO_DELETE:
			assert(msg->request.type == msg->header.type);
			struct iproto_port port;
			iproto_port_init(&port, out, msg->header.sync);
			try {
				box_process(&msg->request, (struct port *) &port);
			} catch (Exception *e) {
				/*
				 * This only works if there are no
				 * yields between the moment the
				 * port is first used for
				 * output and is flushed/an error
				 * occurs.
				 */
				if (port.found)
					obuf_rollback_to_svp(out, &port.svp);
				throw;
			}
			break;
		case IPROTO_CALL:
			assert(msg->request.type == msg->header.type);
			stat_collect(stat_base, msg->request.type, 1);
			box_lua_call(&msg->request, out);
			break;
		case IPROTO_EVAL:
			assert(msg->request.type == msg->header.type);
			stat_collect(stat_base, msg->request.type, 1);
			box_lua_eval(&msg->request, out);
			break;
		case IPROTO_AUTH:
		{
			assert(msg->request.type == msg->header.type);
			const char *user = msg->request.key;
			uint32_t len = mp_decode_strl(&user);
			authenticate(user, len, msg->request.tuple,
				     msg->request.tuple_end);
			iproto_reply_ok(out, msg->header.sync);
			break;
		}
		case IPROTO_PING:
			iproto_reply_ok(out, msg->header.sync);
			break;
		case IPROTO_JOIN:
			/*
			 * As soon as box_process_subscribe() returns the
			 * lambda in the beginning of the block
			 * will re-activate the watchers for us.
			 */
			box_process_join(con->input.fd, &msg->header);
			break;
		case IPROTO_SUBSCRIBE:
			/*
			 * Subscribe never returns - unless there
			 * is an error/exception. In that case
			 * the write watcher will be re-activated
			 * the same way as for JOIN.
			 */
			box_process_subscribe(con->input.fd, &msg->header);
			break;
		default:
			tnt_raise(ClientError, ER_UNKNOWN_REQUEST_TYPE,
				   (uint32_t) msg->header.type);
		}
	} catch (Exception *e) {
		iproto_reply_error(out, e, msg->header.sync);
	}
	msg->write_end = obuf_create_svp(out);
}

static void
net_send_msg(struct cmsg *m)
{
	struct iproto_msg *msg = (struct iproto_msg *) m;
	struct iproto_connection *con = msg->connection;
	struct iobuf *iobuf = msg->iobuf;
	/* Discard request (see iproto_enqueue_batch()) */
	iobuf->in.rpos += msg->len;
	iobuf->out.wend = msg->write_end;
	if ((msg->header.type == IPROTO_SUBSCRIBE ||
	    msg->header.type == IPROTO_JOIN)) {
		assert(! ev_is_active(&con->input));
		ev_io_start(con->loop, &con->input);
	}

	if (evio_has_fd(&con->output)) {
		if (! ev_is_active(&con->output))
			ev_feed_event(con->loop, &con->output, EV_WRITE);
	} else if (iproto_connection_is_idle(con)) {
		iproto_connection_close(con);
	}
	iproto_msg_delete(msg);
}

const char *
iproto_greeting(const char *salt)
{
	static __thread char greeting[IPROTO_GREETING_SIZE + 1];
	char base64buf[SESSION_SEED_SIZE * 4 / 3 + 5];

	base64_encode(salt, SESSION_SEED_SIZE, base64buf, sizeof(base64buf));
	snprintf(greeting, sizeof(greeting),
		 "Tarantool %-20s %-32s\n%-63s\n",
		 tarantool_version(), custom_proc_title, base64buf);
	return greeting;
}

/**
 * Handshake a connection: invoke the on-connect trigger
 * and possibly authenticate. Try to send the client an error
 * upon a failure.
 */
static void
tx_process_connect(struct cmsg *m)
{
	struct iproto_msg *msg = (struct iproto_msg *) m;
	struct iproto_connection *con = msg->connection;
	struct obuf *out = &msg->iobuf->out;
	try {              /* connect. */
		con->session = session_create(con->input.fd, con->cookie);
		obuf_dup(out, iproto_greeting(con->session->salt),
			 IPROTO_GREETING_SIZE);
		if (! rlist_empty(&session_on_connect))
			session_run_on_connect_triggers(con->session);
		msg->write_end = obuf_create_svp(out);
	} catch (Exception *e) {
		iproto_reply_error(out, e, 0 /* zero sync for connect error */);
		msg->close_connection = true;
	}
}

/**
 * Send a response to connect to the client or close the
 * connection in case on_connect trigger failed.
 */
static void
net_send_greeting(struct cmsg *m)
{
	struct iproto_msg *msg = (struct iproto_msg *) m;
	struct iproto_connection *con = msg->connection;
	if (msg->close_connection) {
		struct obuf *out = &msg->iobuf->out;
		try {
			sio_writev(con->output.fd, out->iov,
				   obuf_iovcnt(out));
		} catch (Exception *e) {
			e->log();
		}
		assert(iproto_connection_is_idle(con));
		iproto_connection_close(con);
		iproto_msg_delete(msg);
		return;
	}
	con->iobuf[0]->out.wend = msg->write_end;
	/*
	 * Connect is synchronous, so no one could have been
	 * messing up with the connection while it was in
	 * progress.
	 */
	assert(evio_has_fd(&con->output));
	/* Handshake OK, start reading input. */
	ev_feed_event(con->loop, &con->output, EV_WRITE);
	iproto_msg_delete(msg);
}

static struct cmsg_hop connect_route[] = {
	{ tx_process_connect, &net_pipe },
	{ net_send_greeting, NULL },
};

/** }}} */

/**
 * Create a connection and start input.
 */
static void
iproto_on_accept(struct evio_service * /* service */, int fd,
		 struct sockaddr *addr, socklen_t addrlen)
{
	char name[SERVICE_NAME_MAXLEN];
	snprintf(name, sizeof(name), "%s/%s", "iobuf",
		sio_strfaddr(addr, addrlen));

	struct iproto_connection *con;

	con = iproto_connection_new(name, fd, addr);
	/*
	 * Ignore msg allocation failure - the queue size is
	 * fixed so there is a limited number of msgs in
	 * use, all stored in just a few blocks of the memory pool.
	 */
	struct iproto_msg *msg = iproto_msg_new(con, connect_route);
	msg->iobuf = con->iobuf[0];
	msg->close_connection = false;
	cpipe_push(&tx_pipe, msg);
}

static struct evio_service binary; /* iproto binary listener */

/**
 * The network io thread main function:
 * begin serving the message bus.
 */
static void
net_cord_f(va_list /* ap */)
{
	/* Got to be called in every thread using iobuf */
	iobuf_init();
	mempool_create(&iproto_msg_pool, &cord()->slabc,
		       sizeof(struct iproto_msg));
	cpipe_create(&net_pipe);
	mempool_create(&iproto_connection_pool, &cord()->slabc,
		       sizeof(struct iproto_connection));

	evio_service_init(loop(), &binary, "binary",
			  iproto_on_accept, NULL);

	cbus_join(&net_tx_bus, &net_pipe);
	/*
	 * Nothing to do in the fiber so far, the service
	 * will take care of creating events for incoming
	 * connections.
	 */
	fiber_yield();
}

/** Initialize the iproto subsystem and start network io thread */
void
iproto_init()
{
	tx_cord = cord();

	cbus_create(&net_tx_bus);
	cpipe_create(&tx_pipe);
	static struct cpipe_fiber_pool fiber_pool;

	cpipe_fiber_pool_create(&fiber_pool, "iproto", &tx_pipe,
				IPROTO_FIBER_POOL_SIZE);

	static struct cord net_cord;
	if (cord_costart(&net_cord, "iproto", net_cord_f, NULL))
		panic("failed to initialize iproto thread");

	cbus_join(&net_tx_bus, &tx_pipe);
}

/**
 * Since there is no way to "synchronously" change the
 * state of the io thread, to change the listen port
 * we need to bounce a couple of messages to and
 * from this thread.
 */
struct iproto_set_listen_msg: public cmsg
{
	/**
	 * If there was an error setting the listen port,
	 * this will contain the error when the message
	 * returns to the caller.
	 */
	struct diag diag;
	/**
	 * The uri to set.
	 */
	const char *uri;
	/**
	 * The way to tell the caller about the end of
	 * bind.
	 */
	struct cmsg_notify wakeup;
};

/**
 * The bind has finished, notify the caller.
 */
static void
iproto_on_bind(void *arg)
{
	cpipe_push(&tx_pipe, (struct cmsg_notify *) arg);
}

static void
iproto_do_set_listen(struct cmsg *m)
{
	struct iproto_set_listen_msg *msg =
		(struct iproto_set_listen_msg *) m;
	try {
		if (evio_service_is_active(&binary))
			evio_service_stop(&binary);

		if (msg->uri != NULL) {
			binary.on_bind = iproto_on_bind;
			binary.on_bind_param = &msg->wakeup;
			evio_service_start(&binary, msg->uri);
		} else {
			iproto_on_bind(&msg->wakeup);
		}
	} catch (Exception *e) {
		diag_move(&fiber()->diag, &msg->diag);
	}
}

static void
iproto_set_listen_msg_init(struct iproto_set_listen_msg *msg,
			    const char *uri)
{
	static cmsg_hop route[] = { { iproto_do_set_listen, NULL }, };
	cmsg_init(msg, route);
	msg->uri = uri;
	diag_create(&msg->diag);

	cmsg_notify_init(&msg->wakeup);
}

void
iproto_set_listen(const char *uri)
{
	/**
	 * This is a tricky orchestration for something
	 * that should be pretty easy at the first glance:
	 * change the listen uri in the io thread.
	 *
	 * To do it, create a message which sets the new
	 * uri, and another one, which will alert tx
	 * thread when bind() on the new port is done.
	 */
	static struct iproto_set_listen_msg msg;
	iproto_set_listen_msg_init(&msg, uri);

	cpipe_push(&net_pipe, &msg);
	/** Wait for the end of bind. */
	fiber_yield();
	if (! diag_is_empty(&msg.diag)) {
		diag_move(&msg.diag, &fiber()->diag);
		diag_last_error(&fiber()->diag)->raise();
	}
}

/* vim: set foldmethod=marker */<|MERGE_RESOLUTION|>--- conflicted
+++ resolved
@@ -116,44 +116,9 @@
 	{ struct iproto_msg *tmp = msg; msg = NULL; return tmp; }
 };
 
-enum { IPROTO_FIBER_POOL_SIZE = 1024 };
-
-<<<<<<< HEAD
+enum { IPROTO_FIBER_POOL_SIZE = 1024, IPROTO_FIBER_POOL_IDLE_TIMEOUT = 3 };
+
 /* }}} */
-=======
-enum { IPROTO_REQUEST_QUEUE_SIZE = 2048, IPROTO_FIBER_CACHE_IDLE_TIMEOUT = 3 };
-
-/**
- * Implementation of an input queue of the box request processor.
- *
- * Event handlers read data, determine request boundaries
- * and enqueue requests. Once all input/output events are
- * processed, an own handler is invoked to deal with the
- * requests in the queue. It leases a fiber from a pool
- * and runs the request in the fiber.
- *
- * @sa iproto_queue_schedule
- */
-struct iproto_queue
-{
-	/** Ring buffer of fixed size */
-	struct iproto_task *queue[IPROTO_REQUEST_QUEUE_SIZE];
-	/**
-	 * Cache of fibers which work on tasks
-	 * in this queue.
-	 */
-	struct rlist fiber_cache;
-	/**
-	 * Used to trigger task processing when
-	 * the queue becomes non-empty.
-	 */
-	struct ev_async watcher;
-	/* Ring buffer position. */
-	int begin, end;
-	/* Ring buffer size. */
-	int size;
-};
->>>>>>> 9f92caf4
 
 /* {{{ iproto connection and requests */
 
@@ -623,7 +588,6 @@
 static void
 tx_process_msg(struct cmsg *m)
 {
-<<<<<<< HEAD
 	struct iproto_msg *msg = (struct iproto_msg *) m;
 	struct obuf *out = &msg->iobuf->out;
 	struct iproto_connection *con = msg->connection;
@@ -632,75 +596,6 @@
 	fiber_set_user(fiber(), &session->credentials);
 
 	session->sync = msg->header.sync;
-=======
-	struct iproto_queue *i_queue = va_arg(ap, struct iproto_queue *);
-	struct iproto_task *task;
-restart:
-	while ((task = iproto_queue_pop(i_queue))) {
-		IprotoRequestGuard guard(task);
-		struct session *session = task->connection->session;
-		fiber_set_session(fiber(), session);
-		fiber_set_user(fiber(), &session->credentials);
-		task->process(task);
-	}
-	/** Put the current fiber into a queue fiber cache. */
-	rlist_add_entry(&i_queue->fiber_cache, fiber(), state);
-	bool timed_out = fiber_yield_timeout(IPROTO_FIBER_CACHE_IDLE_TIMEOUT);
-	if (timed_out) {
-		rlist_del_entry(fiber(), state);
-		return;
-	}
-	goto restart;
-}
-
-/** Create fibers to handle all outstanding tasks. */
-static void
-iproto_tx_queue_cb(ev_loop * /* loop */, struct ev_async *watcher,
-		   int /* events */)
-{
-	struct iproto_queue *i_queue = (struct iproto_queue *) watcher->data;
-	while (! iproto_queue_is_empty(i_queue)) {
-
-		struct fiber *f;
-		if (! rlist_empty(&i_queue->fiber_cache))
-			f = rlist_shift_entry(&i_queue->fiber_cache,
-					      struct fiber, state);
-		else
-			f = fiber_new("iproto", iproto_tx_queue_fiber);
-		fiber_start(f, i_queue);
-	}
-}
-
-/* }}} */
-
-/* {{{ iproto_process_* functions */
-
-static void
-iproto_process(struct iproto_task *task)
-{
-	struct iobuf *iobuf = task->iobuf;
-	struct obuf *out = &iobuf->out;
-	struct iproto_connection *con = task->connection;
-
-	auto scope_guard = make_scoped_guard([=]{
-		/* Discard request (see iproto_enqueue_batch()) */
-		iobuf->in.pos += task->len;
-
-		if (evio_is_active(&con->output)) {
-			if (! ev_is_active(&con->output))
-				ev_feed_event(con->loop,
-					      &con->output,
-					      EV_WRITE);
-		} else if (iproto_connection_is_idle(con)) {
-			iproto_connection_delete(con);
-		}
-	});
-
-	if (unlikely(! evio_is_active(&con->output)))
-		return;
-
-	task->connection->session->sync = task->header.sync;
->>>>>>> 9f92caf4
 	try {
 		switch (msg->header.type) {
 		case IPROTO_SELECT:
@@ -943,7 +838,8 @@
 	static struct cpipe_fiber_pool fiber_pool;
 
 	cpipe_fiber_pool_create(&fiber_pool, "iproto", &tx_pipe,
-				IPROTO_FIBER_POOL_SIZE);
+				IPROTO_FIBER_POOL_SIZE,
+				IPROTO_FIBER_POOL_IDLE_TIMEOUT);
 
 	static struct cord net_cord;
 	if (cord_costart(&net_cord, "iproto", net_cord_f, NULL))
