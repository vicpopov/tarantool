/*
 * Copyright 2010-2015, Tarantool AUTHORS, please see AUTHORS file.
 *
 * Redistribution and use in source and binary forms, with or
 * without modification, are permitted provided that the following
 * conditions are met:
 *
 * 1. Redistributions of source code must retain the above
 *    copyright notice, this list of conditions and the
 *    following disclaimer.
 *
 * 2. Redistributions in binary form must reproduce the above
 *    copyright notice, this list of conditions and the following
 *    disclaimer in the documentation and/or other materials
 *    provided with the distribution.
 *
 * THIS SOFTWARE IS PROVIDED BY <COPYRIGHT HOLDER> ``AS IS'' AND
 * ANY EXPRESS OR IMPLIED WARRANTIES, INCLUDING, BUT NOT LIMITED
 * TO, THE IMPLIED WARRANTIES OF MERCHANTABILITY AND FITNESS FOR
 * A PARTICULAR PURPOSE ARE DISCLAIMED. IN NO EVENT SHALL
 * <COPYRIGHT HOLDER> OR CONTRIBUTORS BE LIABLE FOR ANY DIRECT,
 * INDIRECT, INCIDENTAL, SPECIAL, EXEMPLARY, OR CONSEQUENTIAL
 * DAMAGES (INCLUDING, BUT NOT LIMITED TO, PROCUREMENT OF
 * SUBSTITUTE GOODS OR SERVICES; LOSS OF USE, DATA, OR PROFITS; OR
 * BUSINESS INTERRUPTION) HOWEVER CAUSED AND ON ANY THEORY OF
 * LIABILITY, WHETHER IN CONTRACT, STRICT LIABILITY, OR TORT
 * (INCLUDING NEGLIGENCE OR OTHERWISE) ARISING IN ANY WAY OUT OF
 * THE USE OF THIS SOFTWARE, EVEN IF ADVISED OF THE POSSIBILITY OF
 * SUCH DAMAGE.
 */
#include "relay.h"
#include <say.h>
#include "scoped_guard.h"

#include "recovery.h"
#include "xlog.h"
#include "iproto_constants.h"
#include "engine.h"
#include "cluster.h"
#include "schema.h"
#include "vclock.h"
#include "xrow.h"
#include "coeio.h"
#include "coio.h"
#include "cfg.h"
#include "trigger.h"
#include "errinj.h"

void
relay_send_row(struct recovery *r, void *param, struct xrow_header *packet);

static inline void
relay_create(struct relay *relay, int fd, uint64_t sync)
{
	memset(relay, 0, sizeof(*relay));
	relay->r = recovery_new(cfg_gets("snap_dir"), cfg_gets("wal_dir"),
			 relay_send_row, relay);
	recovery_setup_panic(relay->r, cfg_geti("panic_on_snap_error"),
			     cfg_geti("panic_on_wal_error"));

	coio_init(&relay->io, fd);
	relay->sync = sync;
	relay->wal_dir_rescan_delay = cfg_getd("wal_dir_rescan_delay");
}

static inline void
relay_destroy(struct relay *relay)
{
	recovery_delete(relay->r);
}

static inline void
relay_set_cord_name(int fd)
{
	char name[FIBER_NAME_MAX];
	struct sockaddr_storage peer;
	socklen_t addrlen = sizeof(peer);
	getpeername(fd, ((struct sockaddr*)&peer), &addrlen);
	snprintf(name, sizeof(name), "relay/%s",
		 sio_strfaddr((struct sockaddr *)&peer, addrlen));
	cord_set_name(name);
}

void
relay_join_f(va_list ap)
{
	struct relay *relay = va_arg(ap, struct relay *);

	relay_set_cord_name(relay->io.fd);

	/* Send snapshot */
	engine_join(relay);

	say_info("snapshot sent");
}

void
relay_join(int fd, struct xrow_header *packet,
	   uint32_t master_server_id,
	   void (*on_join)(const struct tt_uuid *))
{
<<<<<<< HEAD
	Relay relay(fd, packet->sync);
	struct recovery *r = relay.r;
=======
	struct relay relay;
	relay_create(&relay, fd, packet->sync);
	auto scope_guard = make_scoped_guard([&]{
		relay_destroy(&relay);
	});
	struct recovery_state *r = relay.r;
>>>>>>> 3ef3fdd0

	struct tt_uuid server_uuid = uuid_nil;
	xrow_decode_join(packet, &server_uuid);

	cord_costart(&relay.cord, "join", relay_join_f, &relay);
	cord_cojoin(&relay.cord);
	/**
	 * Call the server-side hook which stores the replica uuid
	 * in _cluster space after sending the last row but before
	 * sending OK - if the hook fails, the error reaches the
	 * client.
	 */
	on_join(&server_uuid);

	/*
	 * Send a response to JOIN request, an indicator of the
	 * end of the stream of snapshot rows.
	 */
	struct xrow_header row;
	xrow_encode_vclock(&row, vclockset_last(&r->snap_dir.index));
	/*
	 * Identify the message with the server id of this
	 * server, this is the only way for a replica to find
	 * out the id of the server it has connected to.
	 */
	row.server_id = master_server_id;
	relay_send(&relay, &row);
}

static void
feed_event_f(struct trigger *trigger, void * /* event */)
{
	ev_feed_event(loop(), (struct ev_io *) trigger->data, EV_CUSTOM);
}

/**
 * A libev callback invoked when a relay client socket is ready
 * for read. This currently only happens when the client closes
 * its socket, and we get an EOF.
 */
static void
relay_subscribe_f(va_list ap)
{
<<<<<<< HEAD
	Relay *relay = va_arg(ap, Relay *);
	struct recovery *r = relay->r;
=======
	struct relay *relay = va_arg(ap, struct relay *);
	struct recovery_state *r = relay->r;
>>>>>>> 3ef3fdd0

	relay_set_cord_name(relay->io.fd);
	recovery_follow_local(r, fiber_name(fiber()),
			      relay->wal_dir_rescan_delay);

	/*
	 * Init a read event: when replica closes its end
	 * of the socket, we can read EOF and shutdown the
	 * relay.
	 */
	struct ev_io read_ev;
	read_ev.data = fiber();
	ev_io_init(&read_ev, (ev_io_cb) fiber_schedule_cb,
		   relay->io.fd, EV_READ);
	/**
	 * If there is an exception in the follower fiber, it's
	 * sufficient to break the main fiber's wait on the read
	 * event.
	 * recovery_stop_local() will follow and raise the
	 * original exception in the joined fiber.  This original
	 * exception will reach cord_join() and will be raised
	 * further up, eventually reaching iproto_process(), where
	 * it'll get converted to an iproto message and sent to
	 * the client.
	 * It's safe to allocate the trigger on stack, the life of
	 * the follower fiber is enclosed into life of this fiber.
	 */
	struct trigger on_follow_error = {
		RLIST_LINK_INITIALIZER, feed_event_f, &read_ev, NULL
	};
	trigger_add(&r->watcher->on_stop, &on_follow_error);
	while (! fiber_is_dead(r->watcher)) {
		ev_io_start(loop(), &read_ev);
		fiber_yield();
		ev_io_stop(loop(), &read_ev);

		uint8_t data;
		int rc = recv(read_ev.fd, &data, sizeof(data), 0);

		if (rc == 0 || (rc < 0 && errno == ECONNRESET)) {
			say_info("the replica has closed its socket, exiting");
			break;
		}
		if (rc < 0 && errno != EINTR && errno != EAGAIN &&
		    errno != EWOULDBLOCK)
			say_syserror("recv");
	}
	recovery_stop_local(r);
	say_crit("exiting the relay loop");
}

/** Replication acceptor fiber handler. */
void
relay_subscribe(int fd, struct xrow_header *packet,
		uint32_t master_server_id,
		struct vclock *master_vclock)
{
	struct relay relay;
	relay_create(&relay, fd, packet->sync);
	auto scope_guard = make_scoped_guard([&]{
		relay_destroy(&relay);
	});

	struct tt_uuid uu = uuid_nil, server_uuid = uuid_nil;

	struct recovery *r = relay.r;
	xrow_decode_subscribe(packet, &uu, &server_uuid, &r->vclock);

	/**
	 * Check that the given UUID matches the UUID of the
	 * cluster this server belongs to. Used to handshake
	 * replica connect, and refuse a connection from a replica
	 * which belongs to a different cluster.
	 */
	if (!tt_uuid_is_equal(&uu, &cluster_id)) {
		tnt_raise(ClientError, ER_CLUSTER_ID_MISMATCH,
			  tt_uuid_str(&uu), tt_uuid_str(&cluster_id));
	}

	/* Check server uuid */
	r->server_id = schema_find_id(BOX_CLUSTER_ID, 1,
				      tt_uuid_str(&server_uuid), UUID_STR_LEN);
	if (r->server_id == BOX_ID_NIL) {
		tnt_raise(ClientError, ER_UNKNOWN_SERVER,
			  tt_uuid_str(&server_uuid));
	}
	/*
	 * Send a response to SUBSCRIBE request, tell
	 * the replica how many rows we have in stock for it,
	 * and identify ourselves with our own server id.
	 */
	struct xrow_header row;
	xrow_encode_vclock(&row, master_vclock);
	/*
	 * Identify the message with the server id of this
	 * server, this is the only way for a replica to find
	 * out the id of the server it has connected to.
	 */
	row.server_id = master_server_id;
	relay_send(&relay, &row);

	struct cord cord;
	cord_costart(&cord, "subscribe", relay_subscribe_f, &relay);
	cord_cojoin(&cord);
}

void
relay_send(struct relay *relay, struct xrow_header *packet)
{
	packet->sync = relay->sync;
	struct iovec iov[XROW_IOVMAX];
	int iovcnt = xrow_to_iovec(packet, iov);
	coio_writev(&relay->io, iov, iovcnt, 0);
}

/** Send a single row to the client. */
void
relay_send_row(struct recovery *r, void *param, struct xrow_header *packet)
{
	struct relay *relay = (struct relay *) param;
	assert(iproto_type_is_dml(packet->type));

	/*
	 * If packet->server_id == 0 this is a snapshot packet.
	 * (JOIN request). In this case, send every row.
	 * Otherwise, we're feeding a WAL, thus responding to
	 * SUBSCRIBE request. In that case, only send a row if
	 * it is not from the same server (i.e. don't send
	 * replica's own rows back).
	 */
	if (packet->server_id == 0 || packet->server_id != r->server_id) {
		relay_send(relay, packet);
		ERROR_INJECT(ERRINJ_RELAY,
		{
			fiber_sleep(1000.0);
		});
	}
	/*
	 * Update local vclock. During normal operation wal_write()
	 * updates local vclock. In relay mode we have to update
	 * it here.
	 */
	vclock_follow(&r->vclock, packet->server_id, packet->lsn);
}<|MERGE_RESOLUTION|>--- conflicted
+++ resolved
@@ -99,17 +99,12 @@
 	   uint32_t master_server_id,
 	   void (*on_join)(const struct tt_uuid *))
 {
-<<<<<<< HEAD
-	Relay relay(fd, packet->sync);
-	struct recovery *r = relay.r;
-=======
 	struct relay relay;
 	relay_create(&relay, fd, packet->sync);
 	auto scope_guard = make_scoped_guard([&]{
 		relay_destroy(&relay);
 	});
-	struct recovery_state *r = relay.r;
->>>>>>> 3ef3fdd0
+	struct recovery *r = relay.r;
 
 	struct tt_uuid server_uuid = uuid_nil;
 	xrow_decode_join(packet, &server_uuid);
@@ -153,13 +148,8 @@
 static void
 relay_subscribe_f(va_list ap)
 {
-<<<<<<< HEAD
-	Relay *relay = va_arg(ap, Relay *);
+	struct relay *relay = va_arg(ap, struct relay *);
 	struct recovery *r = relay->r;
-=======
-	struct relay *relay = va_arg(ap, struct relay *);
-	struct recovery_state *r = relay->r;
->>>>>>> 3ef3fdd0
 
 	relay_set_cord_name(relay->io.fd);
 	recovery_follow_local(r, fiber_name(fiber()),
