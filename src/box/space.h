#ifndef TARANTOOL_BOX_SPACE_H_INCLUDED
#define TARANTOOL_BOX_SPACE_H_INCLUDED
/*
 * Redistribution and use in source and binary forms, with or
 * without modification, are permitted provided that the following
 * conditions are met:
 *
 * 1. Redistributions of source code must retain the above
 *    copyright notice, this list of conditions and the
 *    following disclaimer.
 *
 * 2. Redistributions in binary form must reproduce the above
 *    copyright notice, this list of conditions and the following
 *    disclaimer in the documentation and/or other materials
 *    provided with the distribution.
 *
 * THIS SOFTWARE IS PROVIDED BY <COPYRIGHT HOLDER> ``AS IS'' AND
 * ANY EXPRESS OR IMPLIED WARRANTIES, INCLUDING, BUT NOT LIMITED
 * TO, THE IMPLIED WARRANTIES OF MERCHANTABILITY AND FITNESS FOR
 * A PARTICULAR PURPOSE ARE DISCLAIMED. IN NO EVENT SHALL
 * <COPYRIGHT HOLDER> OR CONTRIBUTORS BE LIABLE FOR ANY DIRECT,
 * INDIRECT, INCIDENTAL, SPECIAL, EXEMPLARY, OR CONSEQUENTIAL
 * DAMAGES (INCLUDING, BUT NOT LIMITED TO, PROCUREMENT OF
 * SUBSTITUTE GOODS OR SERVICES; LOSS OF USE, DATA, OR PROFITS; OR
 * BUSINESS INTERRUPTION) HOWEVER CAUSED AND ON ANY THEORY OF
 * LIABILITY, WHETHER IN CONTRACT, STRICT LIABILITY, OR TORT
 * (INCLUDING NEGLIGENCE OR OTHERWISE) ARISING IN ANY WAY OUT OF
 * THE USE OF THIS SOFTWARE, EVEN IF ADVISED OF THE POSSIBILITY OF
 * SUCH DAMAGE.
 */
#include "index.h"
#include "key_def.h"
#include "engine.h"
#include "salad/rlist.h"
#include <exception.h>

<<<<<<< HEAD
typedef void (*space_f)(struct space *space);
typedef struct tuple *(*space_replace_f)
	(struct space *space, struct tuple *old_tuple,
	 struct tuple *new_tuple, enum dup_replace_mode mode);

/** Reflects what space_replace() is supposed to do. */
enum space_state {
	/**
	 * The space is created, but has no data
	 * and no primary key, or, if there is a primary
	 * key, it's not ready for use (being built with
	 * buildNext()).
	 * Replace is always an error, since there are no
	 * indexes to add data to.
	 */
	READY_NO_KEYS,
	/**
	 * The space has a functional primary key.
	 * Replace adds the tuple to this key.
	 */
	READY_PRIMARY_KEY,
	/**
	 * The space is fully functional, all keys
	 * are fully built, replace adds its tuple
	 * to all keys.
	 */
	READY_ALL_KEYS
};

struct engine {
	enum space_state state;
	/* Recover is called after each recover step to enable
	 * keys. When recovery is complete, it enables all keys
	 * at once and resets itself to a no-op.
	 */
	space_f recover;
	space_replace_f replace;
};

#define MEMTX "memtx"
#define SOPHIA "sophia"

extern struct engine engine_no_keys;
extern struct engine engine_sophia;

void space_build_primary_key(struct space *space);
void space_build_all_keys(struct space *space);

=======
>>>>>>> 10181362
struct space {
	uint8_t access[BOX_USER_MAX];
	/**
	 * Reflects the current space state and is also a vtab
	 * with methods. Unlike a C++ vtab, changes during space
	 * life cycle, throughout phases of recovery or with
	 * deletion and addition of indexes.
	 */
	Engine *engine;

	/** Triggers fired after space_replace() -- see txn_replace(). */
	struct rlist on_replace;
	/**
	 * The number of *enabled* indexes in the space.
	 *
	 * After all indexes are built, it is equal to the number
	 * of non-nil members of the index[] array.
	 */
	uint32_t index_count;
	/**
	 * There may be gaps index ids, i.e. index 0 and 2 may exist,
	 * while index 1 is not defined. This member stores the
	 * max id of a defined index in the space. It defines the
	 * size of index_map array.
	 */
	uint32_t index_id_max;
	/** Space meta. */
	struct space_def def;
	/** Enable/disable triggers. */
	bool run_triggers;

	/** Default tuple format used by this space */
	struct tuple_format *format;
	/**
	 * Sparse array of indexes defined on the space, indexed
	 * by id. Used to quickly find index by id (for SELECTs).
	 */
	Index **index_map;
	/**
	 * Dense array of indexes defined on the space, in order
	 * of index id. Initially stores only the primary key at
	 * position 0, and is fully built by
	 * space_build_secondary_keys().
	 */
	Index *index[];
};

/** Get space ordinal number. */
static inline uint32_t
space_id(struct space *space) { return space->def.id; }

/** Get space name. */
static inline const char *
space_name(struct space *space) { return space->def.name; }


/** Return true if space is temporary. */
static inline bool
space_is_temporary(struct space *space) { return space->def.temporary; }

/**
 * @brief A single method to handle REPLACE, DELETE and UPDATE.
 *
 * @param sp space
 * @param old_tuple the tuple that should be removed (can be NULL)
 * @param new_tuple the tuple that should be inserted (can be NULL)
 * @param mode      dup_replace_mode, used only if new_tuple is not
 *                  NULL and old_tuple is NULL, and only for the
 *                  primary key.
 *
 * For DELETE, new_tuple must be NULL. old_tuple must be
 * previously found in the primary key.
 *
 * For REPLACE, old_tuple must be NULL. The additional
 * argument dup_replace_mode further defines how REPLACE
 * should proceed.
 *
 * For UPDATE, both old_tuple and new_tuple must be given,
 * where old_tuple must be previously found in the primary key.
 *
 * Let's consider these three cases in detail:
 *
 * 1. DELETE, old_tuple is not NULL, new_tuple is NULL
 *    The effect is that old_tuple is removed from all
 *    indexes. dup_replace_mode is ignored.
 *
 * 2. REPLACE, old_tuple is NULL, new_tuple is not NULL,
 *    has one simple sub-case and two with further
 *    ramifications:
 *
 *	A. dup_replace_mode is DUP_INSERT. Attempts to insert the
 *	new tuple into all indexes. If *any* of the unique indexes
 *	has a duplicate key, deletion is aborted, all of its
 *	effects are removed, and an error is thrown.
 *
 *	B. dup_replace_mode is DUP_REPLACE. It means an existing
 *	tuple has to be replaced with the new one. To do it, tries
 *	to find a tuple with a duplicate key in the primary index.
 *	If the tuple is not found, throws an error. Otherwise,
 *	replaces the old tuple with a new one in the primary key.
 *	Continues on to secondary keys, but if there is any
 *	secondary key, which has a duplicate tuple, but one which
 *	is different from the duplicate found in the primary key,
 *	aborts, puts everything back, throws an exception.
 *
 *	For example, if there is a space with 3 unique keys and
 *	two tuples { 1, 2, 3 } and { 3, 1, 2 }:
 *
 *	This REPLACE/DUP_REPLACE is OK: { 1, 5, 5 }
 *	This REPLACE/DUP_REPLACE is not OK: { 2, 2, 2 } (there
 *	is no tuple with key '2' in the primary key)
 *	This REPLACE/DUP_REPLACE is not OK: { 1, 1, 1 } (there
 *	is a conflicting tuple in the secondary unique key).
 *
 *	C. dup_replace_mode is DUP_REPLACE_OR_INSERT. If
 *	there is a duplicate tuple in the primary key, behaves the
 *	same way as DUP_REPLACE, otherwise behaves the same way as
 *	DUP_INSERT.
 *
 * 3. UPDATE has to delete the old tuple and insert a new one.
 *    dup_replace_mode is ignored.
 *    Note that old_tuple primary key doesn't have to match
 *    new_tuple primary key, thus a duplicate can be found.
 *    For this reason, and since there can be duplicates in
 *    other indexes, UPDATE is the same as DELETE +
 *    REPLACE/DUP_INSERT.
 *
 * @return old_tuple. DELETE, UPDATE and REPLACE/DUP_REPLACE
 * always produce an old tuple. REPLACE/DUP_INSERT always returns
 * NULL. REPLACE/DUP_REPLACE_OR_INSERT may or may not find
 * a duplicate.
 *
 * The method is all-or-nothing in all cases. Changes are either
 * applied to all indexes, or nothing applied at all.
 *
 * Note, that even in case of REPLACE, dup_replace_mode only
 * affects the primary key, for secondary keys it's always
 * DUP_INSERT.
 *
 * @return tuple that was removed from the space.
 *         The call never removes more than one tuple: if
 *         old_tuple is given, dup_replace_mode is ignored.
 *         Otherwise, it's taken into account only for the
 *         primary key.
 */
static inline struct tuple *
space_replace(struct space *space, struct tuple *old_tuple,
	      struct tuple *new_tuple, enum dup_replace_mode mode)
{
	return space->engine->replace(space, old_tuple, new_tuple, mode);
}

struct tuple *
space_replace_no_keys(struct space*, struct tuple*, struct tuple*,
                      enum dup_replace_mode);

void space_begin_build_primary_key(struct space *space);
void space_build_primary_key(struct space *space);
void space_build_all_keys(struct space *space);

uint32_t
space_size(struct space *space);

/**
 * Check that the tuple has correct arity and correct field
 * types (a pre-requisite for an INSERT).
 */
void
space_validate_tuple(struct space *sp, struct tuple *new_tuple);

/**
 * Allocate and initialize a space. The space
 * needs to be loaded before it can be used
 * (see space->engine.recover()).
 */
struct space *
space_new(struct space_def *space_def, struct rlist *key_list);

/** Destroy and free a space. */
void
space_delete(struct space *space);

/**
 * Dump space definition (key definitions, key count)
 * for ALTER.
 */
void
space_dump_def(const struct space *space, struct rlist *key_list);

/**
 * Exchange two index objects in two spaces. Used
 * to update a space with a newly built index, while
 * making sure the old index doesn't leak.
 */
void
space_swap_index(struct space *lhs, struct space *rhs, uint32_t lhs_id,
		 uint32_t rhs_id, bool keep_key_def);

/** Rebuild index map in a space after a series of swap index. */
void
space_fill_index_map(struct space *space);

/**
 * Get index by index id.
 * @return NULL if the index is not found.
 */
static inline Index *
space_index(struct space *space, uint32_t id)
{
	if (id <= space->index_id_max)
		return space->index_map[id];
	return NULL;
}

/**
 * Look up index by id.
 * Raise an error if the index is not found.
 */
static inline Index *
index_find(struct space *space, uint32_t index_id)
{
	Index *index = space_index(space, index_id);
	if (index == NULL)
		tnt_raise(LoggedError, ER_NO_SUCH_INDEX, index_id,
			  space_id(space));
	return index;
}

extern "C" void
space_run_triggers(struct space *space, bool yesno);

struct index_stat {
	int32_t n;
	int64_t keys;
	int64_t memsize;
};

struct space_stat {
	int32_t n;
	struct index_stat index[BOX_INDEX_MAX];
};

struct space_stat *
space_stat(struct space *space);

#endif /* TARANTOOL_BOX_SPACE_H_INCLUDED */<|MERGE_RESOLUTION|>--- conflicted
+++ resolved
@@ -34,57 +34,6 @@
 #include "salad/rlist.h"
 #include <exception.h>
 
-<<<<<<< HEAD
-typedef void (*space_f)(struct space *space);
-typedef struct tuple *(*space_replace_f)
-	(struct space *space, struct tuple *old_tuple,
-	 struct tuple *new_tuple, enum dup_replace_mode mode);
-
-/** Reflects what space_replace() is supposed to do. */
-enum space_state {
-	/**
-	 * The space is created, but has no data
-	 * and no primary key, or, if there is a primary
-	 * key, it's not ready for use (being built with
-	 * buildNext()).
-	 * Replace is always an error, since there are no
-	 * indexes to add data to.
-	 */
-	READY_NO_KEYS,
-	/**
-	 * The space has a functional primary key.
-	 * Replace adds the tuple to this key.
-	 */
-	READY_PRIMARY_KEY,
-	/**
-	 * The space is fully functional, all keys
-	 * are fully built, replace adds its tuple
-	 * to all keys.
-	 */
-	READY_ALL_KEYS
-};
-
-struct engine {
-	enum space_state state;
-	/* Recover is called after each recover step to enable
-	 * keys. When recovery is complete, it enables all keys
-	 * at once and resets itself to a no-op.
-	 */
-	space_f recover;
-	space_replace_f replace;
-};
-
-#define MEMTX "memtx"
-#define SOPHIA "sophia"
-
-extern struct engine engine_no_keys;
-extern struct engine engine_sophia;
-
-void space_build_primary_key(struct space *space);
-void space_build_all_keys(struct space *space);
-
-=======
->>>>>>> 10181362
 struct space {
 	uint8_t access[BOX_USER_MAX];
 	/**
