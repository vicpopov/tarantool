--- conflicted
+++ resolved
@@ -615,16 +615,7 @@
 			lua_rawset(L, -3);
 
 			lua_pushliteral(L, "port");
-<<<<<<< HEAD
-			if (alen >= sizeof(struct sockaddr_un)) {
-				lua_pushstring(L,
-					((struct sockaddr_un *)addr)->sun_path);
-			} else {
-				lua_pushliteral(L, "");
-			}
-=======
 			lua_pushinteger(L, atol(sservice));
->>>>>>> 436cad74
 			lua_rawset(L, -3);
 		}
 
@@ -864,19 +855,7 @@
 		{ NULL,			NULL				}
 	};
 
-<<<<<<< HEAD
 	luaL_register_module(L, "socket.internal", internal_methods);
-=======
-	if (luaL_dostring(L, bsdsocket_lua))
-		panic("Error loading Lua source (internal)/bsdsocket.lua: %s",
-		      lua_tostring(L, -1));
-
-	lua_getfield(L, LUA_GLOBALSINDEX, "box");
-	lua_getfield(L, -1, "socket");
-	lua_getfield(L, -1, "internal");
-
-	luaL_register(L, NULL, internal_methods);
->>>>>>> 436cad74
 
 	/* domains table */
 	lua_pushliteral(L, "DOMAIN");
