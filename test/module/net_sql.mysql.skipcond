import os
import os.path

try:
    (host, port, user, password, db) = os.getenv('MYSQL').split(':')
<<<<<<< HEAD
    if not os.path.exists(os.path.join(server.builddir, 'src/module/mysql/mysql.so')):
=======
    if not os.path.exists(os.path.join(self.args.builddir, 'src/module/mysql/mysql.so')):
>>>>>>> f31b2a38
        raise RuntimeError('No MySQL module found')
except (RuntimeError, TypeError, NameError, AttributeError, ValueError):
    self.skip = 1<|MERGE_RESOLUTION|>--- conflicted
+++ resolved
@@ -3,11 +3,7 @@
 
 try:
     (host, port, user, password, db) = os.getenv('MYSQL').split(':')
-<<<<<<< HEAD
-    if not os.path.exists(os.path.join(server.builddir, 'src/module/mysql/mysql.so')):
-=======
     if not os.path.exists(os.path.join(self.args.builddir, 'src/module/mysql/mysql.so')):
->>>>>>> f31b2a38
         raise RuntimeError('No MySQL module found')
 except (RuntimeError, TypeError, NameError, AttributeError, ValueError):
     self.skip = 1